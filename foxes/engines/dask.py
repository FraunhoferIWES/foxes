--- conflicted
+++ resolved
@@ -60,36 +60,7 @@
     def initialize(self):
         """
         Initializes the engine.
-<<<<<<< HEAD
-        """       
-        if self.cluster == "local":         
-            self.print("Launching local dask cluster..")
-
-            self._cluster = LocalCluster(n_workers=self.n_procs, **self.cluster_pars)
-            self._client = Client(self._cluster, **self.client_pars)
-            self.dask_config["scheduler"] = "distributed"
-
-            self.print(self._cluster)
-            self.print(f"Dashboard: {self._client.dashboard_link}\n")
-            
-        elif self.cluster == "slurm":
-            self.print("Launching dask cluster on HPC using SLURM..")
-            
-            dask_jobqueue = import_module("dask_jobqueue", hint="pip install foxes[slurm]")
-
-            cargs = deepcopy(self.cluster_pars)
-            nodes = cargs.pop("nodes", 1)
-            self._cluster = dask_jobqueue.SLURMCluster(**cargs)
-            self._cluster.scale(jobs=nodes)
-            self._client = Client(self._cluster, **self.client_pars)
-            self.dask_config["scheduler"] = "distributed"
-
-            self.print(self._cluster)
-            self.print(f"Dashboard: {self._client.dashboard_link}\n")
-        
-=======
         """               
->>>>>>> 2da0bd63
         if self.progress_bar:
             self._pbar = ProgressBar(minimum=2)
             self._pbar.register()
