"""
Functions for usingin windIO yaml files as input.
"""
<<<<<<< HEAD
from .windio import read_case
from .output import WIOOutput
=======

from .windio import read_case
>>>>>>> 9c611af6
<|MERGE_RESOLUTION|>--- conflicted
+++ resolved
@@ -1,10 +1,6 @@
 """
 Functions for usingin windIO yaml files as input.
 """
-<<<<<<< HEAD
-from .windio import read_case
-from .output import WIOOutput
-=======
 
 from .windio import read_case
->>>>>>> 9c611af6
+from .output import WIOOutput