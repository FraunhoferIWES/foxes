"""
Farm Optimization and eXtended yield Evaluation Software
"""
from .core import WindFarm, Turbine # noqa: F401
from .models import ModelBook # noqa: F401
from .data import parse_Pct_file_name, FARM, STATES, PCTCURVE, StaticData # noqa: F401

from . import algorithms # noqa: F401
from . import models # noqa: F401
from . import input # noqa: F401
from . import output # noqa: F401
<<<<<<< HEAD
from . import utils # noqa: F401

from importlib.resources import read_text
__version__ = read_text(__package__, "VERSION")
=======
from . import tools # noqa: F401

try:
    from importlib_resources import files
except ModuleNotFoundError:
    from importlib.resources import files

__version__ = files(__package__).joinpath("VERSION").read_text()
>>>>>>> 500e26c3
<|MERGE_RESOLUTION|>--- conflicted
+++ resolved
@@ -9,18 +9,7 @@
 from . import models # noqa: F401
 from . import input # noqa: F401
 from . import output # noqa: F401
-<<<<<<< HEAD
-from . import utils # noqa: F401
-
-from importlib.resources import read_text
-__version__ = read_text(__package__, "VERSION")
-=======
 from . import tools # noqa: F401
 
-try:
-    from importlib_resources import files
-except ModuleNotFoundError:
-    from importlib.resources import files
-
-__version__ = files(__package__).joinpath("VERSION").read_text()
->>>>>>> 500e26c3
+from importlib.resources import files
+__version__ = files(__package__).joinpath("VERSION").read_text()