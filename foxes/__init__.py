"""
Farm Optimization and eXtended yield Evaluation Software
"""
from .core import WindFarm, Turbine # noqa: F401
from .models import ModelBook # noqa: F401
from .data import parse_Pct_file_name, FARM, STATES, PCTCURVE, StaticData # noqa: F401

from . import algorithms # noqa: F401
from . import models # noqa: F401
from . import input # noqa: F401
from . import output # noqa: F401
from . import utils # noqa: F401

try:
<<<<<<< HEAD
    from importlib_resources import files
except ModuleNotFoundError:
    from importlib.resources import files

__version__ = files(__package__).joinpath("VERSION").read_text()
=======
    from importlib.resources import files
    __version__ = files(__package__).joinpath("VERSION").read_text()
except ImportError:
    from importlib.resources import read_text
    __version__ = read_text(__package__, "VERSION")
>>>>>>> b640c52d
<|MERGE_RESOLUTION|>--- conflicted
+++ resolved
@@ -12,16 +12,8 @@
 from . import utils # noqa: F401
 
 try:
-<<<<<<< HEAD
-    from importlib_resources import files
-except ModuleNotFoundError:
-    from importlib.resources import files
-
-__version__ = files(__package__).joinpath("VERSION").read_text()
-=======
     from importlib.resources import files
     __version__ = files(__package__).joinpath("VERSION").read_text()
 except ImportError:
     from importlib.resources import read_text
-    __version__ = read_text(__package__, "VERSION")
->>>>>>> b640c52d
+    __version__ = read_text(__package__, "VERSION")