--- conflicted
+++ resolved
@@ -232,24 +232,4 @@
         for v, s in self.superp.items():
             wake_deltas[v] = s.calc_final_wake_delta(
                 algo, mdata, fdata, pdata, v, amb_results[v], wake_deltas[v]
-<<<<<<< HEAD
-            )
-
-    def finalize(self, algo, verbosity=0):
-        """
-        Finalizes the model.
-
-        Parameters
-        ----------
-        algo: foxes.core.Algorithm
-            The calculation algorithm
-        verbosity: int
-            The verbosity level, 0 = silent
-
-        """
-        for s in self.superp.values():
-            algo.finalize_model(s, verbosity)
-        super().finalize(algo, verbosity)
-=======
-            )
->>>>>>> d6d5a580
+            )