--- conflicted
+++ resolved
@@ -207,23 +207,9 @@
             a = a[sp_sel]
 
             # calc velocity components
-<<<<<<< HEAD
             vel_factor =  m / (4*np.pi*np.linalg.norm(xyz, axis=-1)**3)
-            wake_deltas["U"][sp_sel] += (vel_factor[:, None] * xyz)[:,0]
-            wake_deltas["V"][sp_sel] += (vel_factor[:, None] * xyz)[:,1]
-            wake_deltas["W"][sp_sel] += (vel_factor[:, None] * xyz)[:,2] ## added z component (w)
-
-            # ASK JONAS
-            ### we can only return 2 components for the given coord system (ie for xy ignore z, for xz ignore y)
-            ### so for the xz case, replacing wake_deltas["V"] with the values from wake_deltas["W"]
-            if (np.all(wake_coos[:, :, 1]==0)): # xz data
-                wake_deltas["V"] =  wake_deltas["W"] # assuming shallow copy is ok here
-
-=======
-            vel_factor = m / (4 * np.pi * np.linalg.norm(xyz, axis=-1) ** 3)
-            wake_deltas["U"][sp_sel] += (vel_factor[:, None] * xyz[:, :2])[:, 0]
-            wake_deltas["V"][sp_sel] += (vel_factor[:, None] * xyz[:, :2])[:, 1]
->>>>>>> d2918c0e
+            wake_deltas["U"][sp_sel] += (vel_factor[:, None] * xyz[:, :2])[:,0]
+            wake_deltas["V"][sp_sel] += (vel_factor[:, None] * xyz[:, :2])[:,1]
 
         return wake_deltas
 
