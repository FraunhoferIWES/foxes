import foxes.models as fm
import foxes.variables as FV
from foxes.utils import Dict

from foxes.core import (
    PointDataModel,
    FarmDataModel,
    FarmController,
    RotorModel,
    TurbineType,
    TurbineModel,
    PartialWakesModel,
    WakeFrame,
    WakeSuperposition,
    WakeModel
)

class ModelBook:
    """
    Container for all kinds of models.

    Attributes
    ----------
    point_models: foxes.utils.Dict
        The point models. Keys: model name str,
        values: foxes.core.PointDataModel
    rotor_models: foxes.utils.Dict
        The rotor models. Keys: model name str,
        values: foxes.core.RotorModel
    turbine_types: foxes.utils.Dict
        The turbine type models. Keys: model name str,
        values: foxes.core.TurbineType
    turbine_models: foxes.utils.Dict
        The turbine models. Keys: model name str,
        values: foxes.core.TurbineModel
    farm_models: foxes.utils.Dict
        The farm models. Keys: model name str,
        values: foxes.core.FarmModel
    farm_controllers: foxes.utils.Dict
        The farm controllers. Keys: model name str,
        values: foxes.core.FarmController
    partial_wakes: foxes.utils.Dict
        The partial wakes. Keys: model name str,
        values: foxes.core.PartialWakeModel
    wake_frames: foxes.utils.Dict
        The wake frames. Keys: model name str,
        values: foxes.core.WakeFrame
    wake_superpositions: foxes.utils.Dict
        The wake superposition models. Keys: model name str,
        values: foxes.core.WakeSuperposition
    wake_models: foxes.utils.Dict
        The wake models. Keys: model name str,
        values: foxes.core.WakeModel
    sources: foxes.utils.Dict
        All sources dict
    base_classes: foxes.utils.Dict
        The base classes for all model types

    :group: foxes

    """

    def __init__(self, Pct_file=None):
        """
        Constructor.

        Parameters
        ----------
        Pct_file: str, optional
            Path to power/ct curve file, for creation
            of default turbine type model
        """
        self.point_models = Dict(name="point_models")
        self.point_models["tke2ti"] = fm.point_models.TKE2TI()

        self.rotor_models = Dict(name="rotor_models")
        rvars = [FV.REWS, FV.REWS2, FV.REWS3, FV.TI, FV.RHO]
        self.rotor_models["centre"] = fm.rotor_models.CentreRotor(calc_vars=rvars)
        nlist = list(range(2, 11)) + [20]
        for n in nlist:
            self.rotor_models[f"grid{n**2}"] = fm.rotor_models.GridRotor(
                calc_vars=rvars, n=n, reduce=True
            )
            self.rotor_models[f"level{n}"] = fm.rotor_models.LevelRotor(
                calc_vars=rvars, n=n, reduce=True
            )

        self.turbine_types = Dict(name="turbine_types")
        self.turbine_types["null_type"] = fm.turbine_types.NullType()
        self.turbine_types["NREL5MW"] = fm.turbine_types.PCtFile(
            "NREL-5MW-D126-H90.csv"
        )
        self.turbine_types["DTU10MW"] = fm.turbine_types.PCtFile(
            "DTU-10MW-D178d3-H119.csv"
        )
        self.turbine_types["IEA15MW"] = fm.turbine_types.PCtFile(
            "IEA-15MW-D240-H150.csv"
        )
        self.turbine_types["IWT7.5MW"] = fm.turbine_types.PCtFile(
            "IWT-7d5MW-D164-H100.csv"
        )
        if Pct_file is not None:
            self.turbine_types["Pct"] = fm.turbine_types.PCtFile(Pct_file)

        self.turbine_models = Dict(
            name="turbine_models",
            kTI=fm.turbine_models.kTI(),
            kTI_02=fm.turbine_models.kTI(kTI=0.2),
            kTI_04=fm.turbine_models.kTI(kTI=0.4),
            kTI_05=fm.turbine_models.kTI(kTI=0.5),
            kTI_amb=fm.turbine_models.kTI(ti_var=FV.AMB_TI),
            kTI_amb_02=fm.turbine_models.kTI(ti_var=FV.AMB_TI, kTI=0.2),
            kTI_amb_04=fm.turbine_models.kTI(ti_var=FV.AMB_TI, kTI=0.4),
            kTI_amb_05=fm.turbine_models.kTI(ti_var=FV.AMB_TI, kTI=0.5),
            thrust2ct=fm.turbine_models.Thrust2Ct(),
            PMask=fm.turbine_models.PowerMask(),
            yaw2yawm=fm.turbine_models.YAW2YAWM(),
            yawm2yaw=fm.turbine_models.YAWM2YAW(),
        )
        self.turbine_models["hubh_data"] = fm.turbine_models.RotorCentreCalc(
            {
                f"{FV.WD}_HH": FV.WD,
                f"{FV.WS}_HH": FV.WS,
                f"{FV.TI}_HH": FV.TI,
                f"{FV.RHO}_HH": FV.RHO,
            }
        )

        self.farm_models = Dict(
            name="farm_models",
            **{
                f"farm_{mname}": fm.farm_models.Turbine2FarmModel(m)
                for mname, m in self.turbine_models.items()
            },
        )

        self.farm_controllers = Dict(
            name="farm_controllers",
            basic_ctrl=fm.farm_controllers.BasicFarmController(),
        )

        self.partial_wakes = Dict(
            name="partial_wakes",
            rotor_points=fm.partial_wakes.RotorPoints(),
            top_hat=fm.partial_wakes.PartialTopHat(),
            distsliced=fm.partial_wakes.PartialDistSlicedWake(),
            auto=fm.partial_wakes.Mapped(),
        )
        nlst = list(range(2, 11)) + [20]
        for n in nlst:
            self.partial_wakes[f"axiwake{n}"] = fm.partial_wakes.PartialAxiwake(n)
        for n in nlist:
            self.partial_wakes[
                f"distsliced{n**2}"
            ] = fm.partial_wakes.PartialDistSlicedWake(n)
        for n in nlist:
            self.partial_wakes[f"grid{n**2}"] = fm.partial_wakes.PartialGrid(n)

        self.wake_frames = Dict(
            name="wake_frames",
            rotor_wd=fm.wake_frames.RotorWD(var_wd=FV.WD),
            rotor_wd_farmo=fm.wake_frames.FarmOrder(),
            yawed=fm.wake_frames.YawedWakes(),
        )
        stps = [1.0, 5.0, 10.0, 50.0, 100.0, 500.0]
        for s in stps:
            self.wake_frames[f"streamlines_{int(s)}"] = fm.wake_frames.Streamlines(
                step=s
            )
        for s in stps:
            self.wake_frames[f"streamlines_{int(s)}_yawed"] = fm.wake_frames.YawedWakes(
                base_frame=fm.wake_frames.Streamlines(step=s)
            )
        for s in stps:
            self.wake_frames[f"streamlines_{int(s)}_farmo"] = fm.wake_frames.FarmOrder(
                base_frame=fm.wake_frames.Streamlines(step=s)
            )
        dtlist = [
            ("1s", 1 / 60),
            ("10s", 1 / 6),
            ("30s", 0.5),
            ("1min", 1),
            ("10min", 10),
            ("30min", 30),
        ]
        self.wake_frames["timelines"] = fm.wake_frames.Timelines()
        for s, t in dtlist:
            self.wake_frames[f"timelines_{s}"] = fm.wake_frames.Timelines(dt_min=t)
        self.wake_frames["timelines_1km"] = fm.wake_frames.Timelines(
            max_wake_length=1000.0
        )
        self.wake_frames["seq_dyn_wakes"] = fm.wake_frames.SeqDynamicWakes()
        for s, t in dtlist:
            self.wake_frames[f"seq_dyn_wakes_{s}"] = fm.wake_frames.SeqDynamicWakes(
                dt_min=t
            )

        self.wake_superpositions = Dict(
            name="wake_superpositions",
            ws_linear=fm.wake_superpositions.WSLinear(scale_amb=False),
            ws_linear_lim=fm.wake_superpositions.WSLinear(scale_amb=False, lim_low=1e-4),
            ws_linear_amb=fm.wake_superpositions.WSLinear(scale_amb=True),
            ws_linear_amb_lim=fm.wake_superpositions.WSLinear(scale_amb=True, lim_low=1e-4),
            ws_quadratic=fm.wake_superpositions.WSQuadratic(scale_amb=False),
            ws_quadratic_lim=fm.wake_superpositions.WSQuadratic(scale_amb=False, lim_low=1e-4),
            ws_quadratic_amb=fm.wake_superpositions.WSQuadratic(scale_amb=True),
            ws_quadratic_amb_lim=fm.wake_superpositions.WSQuadratic(scale_amb=True, lim_low=1e-4),
            ws_cubic=fm.wake_superpositions.WSPow(pow=3, scale_amb=False),
            ws_cubic_amb=fm.wake_superpositions.WSPow(pow=3, scale_amb=True),
            ws_quartic=fm.wake_superpositions.WSPow(pow=4, scale_amb=False),
            ws_quartic_amb=fm.wake_superpositions.WSPow(pow=4, scale_amb=True),
            ws_max=fm.wake_superpositions.WSMax(scale_amb=False),
            ws_max_amb=fm.wake_superpositions.WSMax(scale_amb=True),
            ws_product=fm.wake_superpositions.WSProduct(),
            ws_product_lim=fm.wake_superpositions.WSProduct(lim_low=1e-4),
            ti_linear=fm.wake_superpositions.TILinear(superp_to_amb="quadratic"),
            ti_quadratic=fm.wake_superpositions.TIQuadratic(superp_to_amb="quadratic"),
            ti_cubic=fm.wake_superpositions.TIPow(pow=3, superp_to_amb="quadratic"),
            ti_quartic=fm.wake_superpositions.TIPow(pow=4, superp_to_amb="quadratic"),
            ti_max=fm.wake_superpositions.TIMax(superp_to_amb="quadratic"),
        )

        self.wake_models = Dict(name="wake_models")
        slist = [
            "linear",
            "linear_lim",
            "linear_amb",
            "linear_amb_lim",
            "quadratic",
            "wquadratic_lim",
            "quadratic_amb",
            "quadratic_amb_lim",
            "cubic",
            "cubic_amb",
            "quartic",
            "quartic_amb",
            "wmax",
            "max_amb",
            "product",
            "product_lim",
        ]
        for s in slist:
            self.wake_models[f"Jensen_{s}"] = fm.wake_models.wind.JensenWake(
                superposition=f"ws_{s}"
            )
            self.wake_models[f"Jensen_{s}_k002"] = fm.wake_models.wind.JensenWake(
                k=0.02, superposition=f"ws_{s}"
            )
            self.wake_models[f"Jensen_{s}_k004"] = fm.wake_models.wind.JensenWake(
                k=0.04, superposition=f"ws_{s}"
            )
            self.wake_models[f"Jensen_{s}_k007"] = fm.wake_models.wind.JensenWake(
                k=0.07, superposition=f"ws_{s}"
            )
            self.wake_models[f"Jensen_{s}_k0075"] = fm.wake_models.wind.JensenWake(
                k=0.075, superposition=f"ws_{s}"
            )

<<<<<<< HEAD
            self.wake_models[f"Bastankhah_{s}"] = fm.wake_models.wind.BastankhahWake(
                superposition=f"ws_{s}"
            )
            self.wake_models[
                f"Bastankhah_{s}_k002"
            ] = fm.wake_models.wind.BastankhahWake(k=0.02, superposition=f"ws_{s}")
            self.wake_models[
                f"Bastankhah_{s}_k004"
            ] = fm.wake_models.wind.BastankhahWake(k=0.04, superposition=f"ws_{s}")

            self.wake_models[f"Bastankhah0_{s}"] = fm.wake_models.wind.BastankhahWake(
                superposition=f"ws_{s}", sbeta_factor=0.2
            )
            self.wake_models[
                f"Bastankhah0_{s}_k002"
            ] = fm.wake_models.wind.BastankhahWake(
                k=0.02, superposition=f"ws_{s}", sbeta_factor=0.2
            )
            self.wake_models[
                f"Bastankhah0_{s}_k004"
            ] = fm.wake_models.wind.BastankhahWake(
                k=0.04, superposition=f"ws_{s}", sbeta_factor=0.2
            )

            self.wake_models[f"PorteAgel_{s}"] = fm.wake_models.wind.PorteAgelWake(
                superposition=f"ws_{s}"
            )
            self.wake_models[f"PorteAgel_{s}_k002"] = fm.wake_models.wind.PorteAgelWake(
                superposition=f"ws_{s}", k=0.02
            )
            self.wake_models[f"PorteAgel_{s}_k004"] = fm.wake_models.wind.PorteAgelWake(
=======
            self.wake_models[f"Bastankhah2014_{s}"] = fm.wake_models.wind.Bastankhah2014(
                superposition=f"ws_{s}", sbeta_factor=0.2
            )
            self.wake_models[
                f"Bastankhah2014_{s}_k002"
            ] = fm.wake_models.wind.Bastankhah2014(
                k=0.02, sbeta_factor=0.2, superposition=f"ws_{s}"
            )
            self.wake_models[
                f"Bastankhah2014_{s}_k004"
            ] = fm.wake_models.wind.Bastankhah2014(
                k=0.04, sbeta_factor=0.2, superposition=f"ws_{s}"
            )

            self.wake_models[f"Bastankhah025_{s}"] = fm.wake_models.wind.Bastankhah2014(
                superposition=f"ws_{s}", sbeta_factor=0.25
            )
            self.wake_models[
                f"Bastankhah025_{s}_k002"
            ] = fm.wake_models.wind.Bastankhah2014(
                k=0.02, superposition=f"ws_{s}", sbeta_factor=0.25
            )
            self.wake_models[
                f"Bastankhah025_{s}_k004"
            ] = fm.wake_models.wind.Bastankhah2014(
                k=0.04, superposition=f"ws_{s}", sbeta_factor=0.25
            )

            self.wake_models[f"Bastankhah2016_{s}"] = fm.wake_models.wind.Bastankhah2016(
                superposition=f"ws_{s}"
            )
            self.wake_models[f"Bastankhah2016_{s}_k002"] = fm.wake_models.wind.Bastankhah2016(
                superposition=f"ws_{s}", k=0.02
            )
            self.wake_models[f"Bastankhah2016_{s}_k004"] = fm.wake_models.wind.Bastankhah2016(
>>>>>>> 0d6ff4f8
                superposition=f"ws_{s}", k=0.04
            )

            self.wake_models[f"TurbOPark_{s}_A002"] = fm.wake_models.wind.TurbOParkWake(
                A=0.02, superposition=f"ws_{s}"
            )
            self.wake_models[f"TurbOPark_{s}_A004"] = fm.wake_models.wind.TurbOParkWake(
                A=0.04, superposition=f"ws_{s}"
            )

            As = [0.02, 0.04]
            dxs = [0.01, 1.0, 5.0, 10.0, 50.0, 100.0]
            for A in As:
                for dx in dxs:
                    a = str(A).replace(".", "")
                    d = str(dx).replace(".", "") if dx < 1 else int(dx)
                    self.wake_models[
                        f"TurbOParkIX_{s}_A{a}_dx{d}"
                    ] = fm.wake_models.wind.TurbOParkWakeIX(A=A, superposition=f"ws_{s}", dx=dx)

        slist = ["linear", "quadratic", "cubic", "quartic", "max"]
        for s in slist:
            self.wake_models[
                f"CrespoHernandez_{s}"
            ] = fm.wake_models.ti.CrespoHernandezTIWake(superposition=f"ti_{s}")
            self.wake_models[
                f"CrespoHernandez_ambti_{s}"
            ] = fm.wake_models.ti.CrespoHernandezTIWake(superposition=f"ti_{s}", use_ambti=True)
            self.wake_models[
                f"CrespoHernandez_{s}_k002"
            ] = fm.wake_models.ti.CrespoHernandezTIWake(k=0.02, superposition=f"ti_{s}")

            self.wake_models[f"IECTI2005_{s}"] = fm.wake_models.ti.IECTIWake(
                superposition=f"ti_{s}", iec_type="2005"
            )

            self.wake_models[f"IECTI2019_{s}"] = fm.wake_models.ti.IECTIWake(
                superposition=f"ti_{s}", iec_type="2019"
            )

        self.wake_models[f"RHB"] = fm.wake_models.induction.RankineHalfBody()

        self.sources = Dict(
            name="sources",
            point_models=self.point_models,
            rotor_models=self.rotor_models,
            turbine_types=self.turbine_types,
            turbine_models=self.turbine_models,
            farm_models=self.farm_models,
            farm_controllers=self.farm_controllers,
            partial_wakes=self.partial_wakes,
            wake_frames=self.wake_frames,
            wake_superpositions=self.wake_superpositions,
            wake_models=self.wake_models,
        )
        self.base_classes = Dict(
            name="base_classes",
            point_models=PointDataModel,
            rotor_models=RotorModel,
            turbine_types=TurbineType,
            turbine_models=TurbineModel,
            farm_models=FarmDataModel,
            farm_controllers=FarmController,
            partial_wakes=PartialWakesModel,
            wake_frames=WakeFrame,
            wake_superpositions=WakeSuperposition,
            wake_models=WakeModel,
        )

        for s in self.sources.values():
            for k, m in s.items():
                m.name = k

    def __getitem__(self, key):
        return self.sources.__getitem__(key)

    def print_toc(self, subset=None, search=None):
        """
        Print the contents.

        Parameters
        ----------
        subset: list of str, optional
            Selection of model types
        search:  str, optional
            String that has to be part of the model name

        """
        for k in sorted(list(self.sources.keys())):
            ms = self.sources[k]
            if subset is None or k in subset:
                print(k)
                print("-" * len(k))
                if len(ms):
                    for mname in sorted(list(ms.keys())):
                        if search is None or search in mname:
                            print(f"{mname}: {ms[mname]}")
                else:
                    print("(none)")
                print()
    
    def get(self, model_type, name, class_name=None, *args, **kwargs):
        """
        Gets a model object.
         
        If not found, dynamically creates it (given the class name)

        Parameters
        ----------
        model_type: str
            The model type
        name: str
            The model name
        class_name: str, optinal
            Name of the model class
        args: tuple, optional
            Arguments for the model class
        kwargs: dict, optional
            Arguments for the model class
        
        Returns
        -------
        model: mclass
            The model object

        """
        if name not in self.sources[model_type]:
            if class_name is None:
                raise KeyError(f"Model '{name}' of type '{model_type}' not found in model book. Available: {sorted(list(self.sources[model_type].keys()))}")
            bclass = self.base_classes[model_type]
            self.sources[model_type][name] = bclass.new(class_name, *args, **kwargs)
        return self.sources[model_type][name]

    def finalize(self, algo, verbosity=0):
        """
        Finalizes the model.

        Parameters
        ----------
        algo: foxes.core.Algorithm
            The calculation algorithm
        verbosity: int
            The verbosity level, 0 = silent

        """
        for ms in self.sources.values():
            if isinstance(ms, Dict):
                for m in ms.values():
                    if m.initialized:
                        m.finalize(algo, verbosity)<|MERGE_RESOLUTION|>--- conflicted
+++ resolved
@@ -256,39 +256,6 @@
                 k=0.075, superposition=f"ws_{s}"
             )
 
-<<<<<<< HEAD
-            self.wake_models[f"Bastankhah_{s}"] = fm.wake_models.wind.BastankhahWake(
-                superposition=f"ws_{s}"
-            )
-            self.wake_models[
-                f"Bastankhah_{s}_k002"
-            ] = fm.wake_models.wind.BastankhahWake(k=0.02, superposition=f"ws_{s}")
-            self.wake_models[
-                f"Bastankhah_{s}_k004"
-            ] = fm.wake_models.wind.BastankhahWake(k=0.04, superposition=f"ws_{s}")
-
-            self.wake_models[f"Bastankhah0_{s}"] = fm.wake_models.wind.BastankhahWake(
-                superposition=f"ws_{s}", sbeta_factor=0.2
-            )
-            self.wake_models[
-                f"Bastankhah0_{s}_k002"
-            ] = fm.wake_models.wind.BastankhahWake(
-                k=0.02, superposition=f"ws_{s}", sbeta_factor=0.2
-            )
-            self.wake_models[
-                f"Bastankhah0_{s}_k004"
-            ] = fm.wake_models.wind.BastankhahWake(
-                k=0.04, superposition=f"ws_{s}", sbeta_factor=0.2
-            )
-
-            self.wake_models[f"PorteAgel_{s}"] = fm.wake_models.wind.PorteAgelWake(
-                superposition=f"ws_{s}"
-            )
-            self.wake_models[f"PorteAgel_{s}_k002"] = fm.wake_models.wind.PorteAgelWake(
-                superposition=f"ws_{s}", k=0.02
-            )
-            self.wake_models[f"PorteAgel_{s}_k004"] = fm.wake_models.wind.PorteAgelWake(
-=======
             self.wake_models[f"Bastankhah2014_{s}"] = fm.wake_models.wind.Bastankhah2014(
                 superposition=f"ws_{s}", sbeta_factor=0.2
             )
@@ -324,7 +291,6 @@
                 superposition=f"ws_{s}", k=0.02
             )
             self.wake_models[f"Bastankhah2016_{s}_k004"] = fm.wake_models.wind.Bastankhah2016(
->>>>>>> 0d6ff4f8
                 superposition=f"ws_{s}", k=0.04
             )
 
