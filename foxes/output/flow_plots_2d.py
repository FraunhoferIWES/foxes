--- conflicted
+++ resolved
@@ -450,11 +450,7 @@
         # prepare:
         n_states = self.algo.n_states
         n_turbines = self.algo.n_turbines
-<<<<<<< HEAD
         n_x = np.append(wd2uv(x_direction), [0.0], axis=0)
-=======
-        n_x = np.append(wd2wdvec(x_direction-180), [0.0], axis=0)
->>>>>>> c40a128b
         n_z = np.array([0.0, 0.0, 1.0])
         n_y = np.cross(n_z, n_x)
 
@@ -684,11 +680,7 @@
         # prepare:
         n_states = self.algo.n_states
         n_turbines = self.algo.n_turbines
-<<<<<<< HEAD
         n_x = np.append(wd2uv(x_direction), [0.0], axis=0)
-=======
-        n_x = np.append(wd2wdvec(x_direction-180), [0.0], axis=0)
->>>>>>> c40a128b
         n_z = np.array([0.0, 0.0, 1.0])
         n_y = np.cross(n_z, n_x)
 
@@ -1139,11 +1131,7 @@
         # prepare:
         n_states = self.algo.n_states
         n_turbines = self.algo.n_turbines
-<<<<<<< HEAD
         n_x = np.append(wd2uv(x_direction), [0.0], axis=0)
-=======
-        n_x = np.append(wd2wdvec(x_direction-180), [0.0], axis=0)
->>>>>>> c40a128b
         n_z = np.array([0.0, 0.0, 1.0])
         n_y = np.cross(n_z, n_x)
 
@@ -1386,11 +1374,7 @@
         # prepare:
         n_states = self.algo.n_states
         n_turbines = self.algo.n_turbines
-<<<<<<< HEAD
         n_x = np.append(wd2uv(x_direction), [0.0], axis=0) ## -180 to get [1,0,0]
-=======
-        n_x = np.append(wd2wdvec(x_direction-180), [0.0], axis=0) ## -180 to get [1,0,0]
->>>>>>> c40a128b
         n_z = np.array([0.0, 0.0, 1.0])
         n_y = np.cross(n_z, n_x)
 
@@ -1447,15 +1431,6 @@
             print("Dim YZ   =", N_y, N_z)
             print("Grid pts =", n_pts)
 
-        # calculate point results:
-<<<<<<< HEAD
-=======
-        # point_results = self.algo.calc_points(
-        #     self.fres, points=g_pts, verbosity=verbosity, **kwargs
-        # )
-        # data = point_results[var].values
-
->>>>>>> c40a128b
         averb = None if verbosity == self.algo.verbosity else self.algo.verbosity
         if averb is not None:
             self.algo.verbosity = verbosity
@@ -1519,11 +1494,7 @@
                 vlabel,
                 ret_state,
                 ret_im,
-<<<<<<< HEAD
                 quiv=quiv,
-=======
-                quiv=None,
->>>>>>> c40a128b
                 invert_axis='x',
             )
 
