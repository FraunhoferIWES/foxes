--- conflicted
+++ resolved
@@ -115,10 +115,7 @@
                 vdata = self.results[v].to_numpy()
                 rdata[v] = np.max(vdata, axis=0)
             elif op == "std":
-<<<<<<< HEAD
-=======
-                vdata = self.results[v].to_numpy()
->>>>>>> a25cdb0f
+                vdata = self.results[v].to_numpy()
                 rdata[v] = np.std(vdata, axis=0)
             else:
                 raise KeyError(
@@ -365,10 +362,7 @@
         annual=False,
         ambient=False,
         hours=None,
-<<<<<<< HEAD
-=======
         delta_t=None,
->>>>>>> a25cdb0f
         P_unit_W=1e3,
     ):
         """
@@ -382,12 +376,9 @@
             Flag for ambient power, by default False
         hours : int, optional
             The duration time in hours, if not timeseries states
-<<<<<<< HEAD
-=======
         delta_t : np.datetime64, optional
             The time delta step in case of time series data,
             by default automatically determined
->>>>>>> a25cdb0f
         P_unit_W : float
             The power unit in Watts, 1000 for kW
 
@@ -408,14 +399,10 @@
         if np.issubdtype(self.results[FV.STATE].dtype, np.datetime64):
             if hours is not None:
                 raise KeyError("Unexpected parameter 'hours' for timeseries data")
-<<<<<<< HEAD
-            duration = self.results[FV.STATE][-1] - self.results[FV.STATE][0]
-=======
             times = self.results[FV.STATE].to_numpy()
             if delta_t is None:
                 delta_t = times[-1] - times[-2]
             duration = times[-1] - times[0] + delta_t
->>>>>>> a25cdb0f
             duration_seconds = int(duration.astype(int) / 1e9)
             duration_hours = duration_seconds / 3600
         elif hours is None and annual == True:
@@ -435,11 +422,7 @@
         yld.rename(columns={var_in: var_out}, inplace=True)
         return yld
 
-<<<<<<< HEAD
-    def add_capacity(self, algo=None, P_nom=None, ambient=False):
-=======
     def add_capacity(self, algo=None, P_nom=None, ambient=False, verbosity=1):
->>>>>>> a25cdb0f
         """
         Adds capacity to the farm results
 
@@ -451,11 +434,8 @@
             Nominal power values for each turbine, if algo not given
         ambient : bool, optional
             Flag for calculating ambient capacity, by default False
-<<<<<<< HEAD
-=======
         verbosity : int
             The verbosity level, 0 = silent
->>>>>>> a25cdb0f
 
         """
         if ambient:
@@ -469,36 +449,22 @@
         vdata = self.results[var_in]
 
         if algo is not None and P_nom is None:
-<<<<<<< HEAD
-            P_nom = [t.P_nominal for t in algo.farm_controller.turbine_types]
-        elif algo is None and P_nom is not None:
-            pass
-=======
             P_nom = np.array(
                 [t.P_nominal for t in algo.farm_controller.turbine_types],
                 dtype=FC.DTYPE,
             )
         elif algo is None and P_nom is not None:
             P_nom = np.array(P_nom, dtype=FC.DTYPE)
->>>>>>> a25cdb0f
         else:
             raise KeyError("Expecting either 'algo' or 'P_nom'")
 
         # add to farm results
-<<<<<<< HEAD
-        self.results[var_out] = vdata / P_nom
-        if ambient:
-            print("Ambient capacity added to farm results")
-        else:
-            print("Capacity added to farm results")
-=======
         self.results[var_out] = vdata / P_nom[None, :]
         if verbosity > 0:
             if ambient:
                 print("Ambient capacity added to farm results")
             else:
                 print("Capacity added to farm results")
->>>>>>> a25cdb0f
 
     def calc_farm_yield(self, turbine_yield=None, power_uncert=None, **kwargs):
         """
@@ -538,11 +504,6 @@
 
         return farm_yield["YLD"]
 
-<<<<<<< HEAD
-    def add_efficiency(self):
-        """
-        Adds efficiency to the farm results
-=======
     def add_efficiency(self, verbosity=1):
         """
         Adds efficiency to the farm results
@@ -552,17 +513,12 @@
         verbosity : int
             The verbosity level, 0 = silent
 
->>>>>>> a25cdb0f
         """
         P = self.results[FV.P]
         P0 = self.results[FV.AMB_P] + 1e-14
         self.results[FV.EFF] = P / P0  # add to farm results
-<<<<<<< HEAD
-        print("Efficiency added to farm results")
-=======
         if verbosity:
             print("Efficiency added to farm results")
->>>>>>> a25cdb0f
 
     def calc_farm_efficiency(self):
         """
