--- conflicted
+++ resolved
@@ -3,7 +3,6 @@
 
 from foxes.opt.core import FarmVarsProblem
 from foxes.models.turbine_models import SetFarmVars
-import foxes.variables as FV
 import foxes.constants as FC
 
 
@@ -64,13 +63,6 @@
             same turbine model
 
         """
-<<<<<<< HEAD
-=======
-        if not hasattr(FV, name):
-            raise ValueError(
-                f"Problem '{self.name}': Name '{name}' is not a foxes variable."
-            )
->>>>>>> f2fa8244
         if typ is not float and typ is not int:
             raise TypeError(
                 f"Problem '{self.name}': Expecting float or int, got type '{type(typ).__name__}'"
