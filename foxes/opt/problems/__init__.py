<<<<<<< HEAD
from . import layout
from . import tuning
=======
from .opt_farm_vars import OptFarmVars

from . import layout
>>>>>>> 2122ff77
<|MERGE_RESOLUTION|>--- conflicted
+++ resolved
@@ -1,8 +1,4 @@
-<<<<<<< HEAD
-from . import layout
-from . import tuning
-=======
 from .opt_farm_vars import OptFarmVars
 
 from . import layout
->>>>>>> 2122ff77
+from . import tuning