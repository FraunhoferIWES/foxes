--- conflicted
+++ resolved
@@ -35,18 +35,6 @@
         plt.close(ax.get_figure())
 
     algo = foxes.algorithms.Downwind(
-<<<<<<< HEAD
-                mbook,
-                farm,
-                states=states,
-                rotor_model=args.rotor,
-                wake_models=['Jensen_linear'],#args.wakes,
-                wake_frame="rotor_wd",
-                partial_wakes_model=args.pwakes,
-                chunks=cks
-            )
-    
-=======
         mbook,
         farm,
         states=states,
@@ -57,7 +45,6 @@
         chunks=cks,
     )
 
->>>>>>> eb3cfbcb
     time0 = time.time()
 
     with ProgressBar():
