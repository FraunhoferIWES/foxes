--- conflicted
+++ resolved
@@ -95,9 +95,8 @@
     # calculate farm results
     farm_results = algo.calc_farm()
     print("\nResults data:\n", farm_results)
-<<<<<<< HEAD
     
-    """
+   
     # horizontal flow plot
     print("\nHorizontal flow figure output:")
     o = foxes.output.FlowPlots2D(algo, farm_results)
@@ -114,10 +113,7 @@
     )
     fig = next(g)
     plt.show()
-    """
-=======
->>>>>>> 692b3813
-
+    
     # add capacity and efficiency to farm results
     o = foxes.output.FarmResultsEval(farm_results)
     o.add_capacity(algo)
