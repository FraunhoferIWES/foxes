--- conflicted
+++ resolved
@@ -55,12 +55,9 @@
     o.add_capacity(algo, ambient=True)
     o.add_efficiency()
 
-<<<<<<< HEAD
-=======
     print("\nFarm results:\n")
     print(farm_results)
 
->>>>>>> a25cdb0f
     # state-turbine results
     farm_df = farm_results.to_dataframe()
     print("\nFarm results data:\n")
