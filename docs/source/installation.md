--- conflicted
+++ resolved
@@ -10,17 +10,6 @@
 - `Python 3.10`
 
 ## Installation via conda
-<<<<<<< HEAD
-
-The `foxes` package is available on the channel [conda-forge](https://anaconda.org/conda-forge/foxes). You can install the latest version by
-
-```console
-conda install -c conda-forge foxes
-```
-
-## Installation via pip
-=======
->>>>>>> a25cdb0f
 
 ### Virtual Python environment
 
@@ -36,17 +25,7 @@
 conda activate foxes
 ```
 
-<<<<<<< HEAD
-Note that in the above commands `/path/to/my_venv` is a placeholder that should be replaced by a path to a (non-existing) folder of your choice, for example `~/venv/foxes`.
-
-All subsequent installation commands via `pip` can then be executed directly within the active environment without changes. After your work with `foxes` is done you can leave the environment by the command `deactivate`. 
-
-### Standard users
-
-As a standard user, you can install the latest release via [pip](https://pypi.org/project/foxes/) by
-=======
 You can leave the environment by
->>>>>>> a25cdb0f
 
 ```console
 conda deactivate
@@ -75,25 +54,6 @@
 ```
 The last line makes sure that all your code changes are included whenever importing `foxes`. Concerning the `git clone` line, we actually recommend that you fork `foxes` on GitHub and then replace that command by cloning your fork instead.
 
-<<<<<<< HEAD
-Enter the root directory by 
-
-```console
-cd foxes
-```
-
-Then you can either install from this directory via
-
-```console
-pip install -e .
-```
-
-or if you are also interested in running wind farm optimizations, then
-
-```console
-pip install -e .[opt]
-```
-=======
 ## Installation via pip
 
 ### Virtual Python environment
@@ -141,5 +101,4 @@
 cd foxes
 pip install -e .
 ```
-The last line makes sure that all your code changes are included whenever importing `foxes`. Concerning the `git clone` line, we actually recommend that you fork `foxes` on GitHub and then replace that command by cloning your fork instead.
->>>>>>> a25cdb0f
+The last line makes sure that all your code changes are included whenever importing `foxes`. Concerning the `git clone` line, we actually recommend that you fork `foxes` on GitHub and then replace that command by cloning your fork instead.