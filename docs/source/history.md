--- conflicted
+++ resolved
@@ -140,9 +140,6 @@
 - Bug fixes:
   - Fix for bug with option `col_models` in farm layout from csv
 
-<<<<<<< HEAD
-**Full Changelog**: [](https://github.com/FraunhoferIWES/foxes/commits/v0.2.5)
-=======
 **Full Changelog**: [](https://github.com/FraunhoferIWES/foxes/commits/v0.2.5)
 
 ## v0.2.6-alpha
@@ -177,4 +174,3 @@
   - Fix for bug in `TurbOPark` wake model, double counting constant offset in sigma
 
 **Full Changelog**: [](https://github.com/FraunhoferIWES/foxes/commits/v0.2.6)
->>>>>>> a25cdb0f
