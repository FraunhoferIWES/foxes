# History

## v0.1.0-alpha

This is the initial release of **foxes** - ready for testing.

So far not many models have been transferred from the Fraunhofer IWES in-house predecessor *flappy*, they will be added in the following versions. Also optimization is not yet included. We are just getting started here!

Enjoy - we are awaiting comments and issues, thanks for testing.

**Full Changelog**: [https://github.com/FraunhoferIWES/foxes/commits/v0.1.0](https://github.com/FraunhoferIWES/foxes/commits/v0.1.0)

## v0.1.1-alpha

- New code style, created by *black*
- Small fixes, discovered by *flake8*
- Tests now via *pytest* instead of *unittest*
- Introducing github workflow for automatic testing

**Full Changelog**: [https://github.com/FraunhoferIWES/foxes/commits/v0.1.1](https://github.com/FraunhoferIWES/foxes/commits/v0.1.1)

## v0.1.2-alpha

- Adding support for Python 3.9, 3.10

**Full Changelog**: [https://github.com/FraunhoferIWES/foxes/commits/v0.1.2](https://github.com/FraunhoferIWES/foxes/commits/v0.1.2)

## v0.1.3-alpha

- Adding docu: [https://fraunhoferiwes.github.io/foxes.docs/index.html](https://fraunhoferiwes.github.io/foxes.docs/index.html)

**Full Changelog**: [https://github.com/FraunhoferIWES/foxes/commits/v0.1.3](https://github.com/FraunhoferIWES/foxes/commits/v0.1.3)

## v0.1.4-alpha

- Fixes
  - Static data: Adding missing data `wind_rotation.nc` to manifest
- Models
  - New wake model added: `TurbOParkWake` from Orsted
  - New turbine type added: `PCtSingleFiles`, reads power and thrust curves from two separate files
  - New turbulence intensity wake model added: `IECTI2019`/`Frandsen` and `IECTI2005`

**Full Changelog**: [https://github.com/FraunhoferIWES/foxes/commits/v0.1.4](https://github.com/FraunhoferIWES/foxes/commits/v0.1.4)

## v0.2.0-alpha

- Core
  - Introducing the concept of runners
- Opt
  - New sub package: `foxes.opt`, install by `pip install foxes[opt]`. This introduces the capability to run wind farm optimizations. As examples layout optimization for simple cases are given, see below.
- Models
  - New turbine model: `Thrust2Ct`, calculates ct from thrust values
  - New turbine type: `NullType`, a turbine type with only rotor diameter and hub height data
  - Renamed `PCtSingleFiles` into `PCtTwoFiles`
- Output
  - New output: `WindRoseOutput`, providing a plotly figure that shows a rose-type histogram
  - New output: `AmbientWindRoseOutput`, providing rose-type plotly figures of ambient data (no wake calculation involved)
- Algorithms
  - Improved `Downwind`: Now with option for ambient runs (no wakes)
- Utils
  - New utility: `show_plotly_fig`, opens a window that shows a plotly figure (instead of browser)
  - New runners: `DefaultRunner`, `DaskRunner`. The latter features parallel runs via dask
- Examples
  - Introducing two sub-folders of examples: `foxes` and `foxes.opt`
  - New example: `wind_rose`, calculation of wind rose states data
  - New example: `layout_single_state`, wind farm layout optimization for a single wind state
  - New example: `layout_wind_rose`, wind farm layout optimization for wind rose states
- Notebooks
  - New notebook: `layout_opt.ipynb`, demonstrating a simple layout optimization case

**Full Changelog**: [https://github.com/FraunhoferIWES/foxes/commits/v0.2.0](https://github.com/FraunhoferIWES/foxes/commits/v0.2.0)

## v0.2.1-alpha

- Input:
  - New input: `MultiHeightStates` and `MultiHeightTimeseries`, for input data at several height levels, e.g. WRF results at one point
- Output:
  - New output: `FarmResultsEval`, calculates sum, mean, min, max over states or turbines for the whole wind farm. Also calculates capacity, efficiency, yield, P75, P90.
  - New output: `ResultsWriter`, writes farm results or pandas data to csv file
  - Renaming: `AmbientRosePlotOutput` is now called `StatesRosePlotOutput`
- Notebooks:
  - New notebook: `multi_height.ipynb`, demonstrating the usage of multi-height wind input data

**Full Changelog**: [https://github.com/FraunhoferIWES/foxes/commits/v0.2.1](https://github.com/FraunhoferIWES/foxes/commits/v0.2.1)

## v0.2.2-alpha

- Bug fixes
  - Bug fixed in `MultiHeightStates` for wind veer cases

**Full Changelog**: [https://github.com/FraunhoferIWES/foxes/commits/v0.2.2](https://github.com/FraunhoferIWES/foxes/commits/v0.2.2)

## v0.2.3-alpha

- Input states
  - Improved: `SingleStateStates` now supports profiles
- Turbine models
  - New model `PowerMask`: Derates or boosts a turbine
- Examples
  - New: `power_mask`, demonstrates derating and boost
- Utils
  - New: `cubic_roots`, solves a cubic equation
- Output
  - New: `StateTurbineMap`, creates heat maps for state-turbine data
  - New: `TurbineTypeCurves`, creates power and thrust curve plots
  - Improved: `FarmLayoutOutput` now supports scatter color by variable
- Documentation
  - Adding forgotten `foxes.opt` to API
- Notebooks:
  - Now including results as colored layout plots
  - New notebook: `wind_rose.ipynb`, demonstrating how to calculate wind roses
  - New notebook: `power_mask.ipynb`, showing derating and boost via a power mask

**Full Changelog**: [https://github.com/FraunhoferIWES/foxes/commits/v0.2.3](https://github.com/FraunhoferIWES/foxes/commits/v0.2.3)

## v0.2.4-alpha

- Bug fixes
  - Hotfix for bug in `TurbineTypeCurves` output

**Full Changelog**: [https://github.com/FraunhoferIWES/foxes/commits/v0.2.4](https://github.com/FraunhoferIWES/foxes/commits/v0.2.4)

## v0.2.5-alpha

- Core:
  - New: `ExtendedStates`, allows for adding point data models to states
- Input:
  - Improved: `FieldDataNC`, now with support for spatially uniform variables
- Turbine types:
  - New: `WsRho2PCtTwoFiles`, air density dependent power and ct curves
- Turbine models:
  - New: `SectorManagement`, sets variables by range rules on other variables
- Point models:
  - New: `SetUniformData`, set uniform variables (optionally state dependent)
- Examples:
  - New: `sector_management`, demonstrates how to model wind sector management
- Notebooks:
  - New: `sector_man.ipynb`, demonstrates how to model wind sector management
  - New: `data.ipynb`, lists and shows the static data
- Bug fixes:
  - Fix for bug with option `col_models` in farm layout from csv

**Full Changelog**: [https://github.com/FraunhoferIWES/foxes/commits/v0.2.5](https://github.com/FraunhoferIWES/foxes/commits/v0.2.5)

## v0.2.6-alpha

- Output:
  - Improved: `FarmResultsEval` can now handle NaN data in Einstein sums
  - Improved: `ResultsWriter` can now also write turbine names 
- Turbine models:
  - New: `TableFactors`, multiplies variables with data from a two dimensional table
  - New: `YAW2YAWM`, calculates yaw deltas from absolute yaw and wind direction
  - New `YAWM2YAW`, calculates absolute yaw from yaw deltas and wind direction
  - Generalized: `kTI`, now includes optional offset `kb`
- Turbine types:
  - Changed: Now yaw correction of `P` and `CT` switched on by default
- Point models:
  - New: `TKE2TI`, calculates turbulence intensity from TKE
- Wake models:
  - New: `PorteAgel`, calculates wakes based on the Bastankhah PorteAgel 2016 wake model
- Wake frames:
  - New: `YawedWake`, bends wakes in yawed conditions
- Wake superposition models:
  - Improved: `LinearSuperposition`, now includes options for lower/higher limits of total wake deltas
- Examples:
  - New: `compare_wakes`, compares wake models along horizontal lines
  - New: `yawed_wake`, demonstrates wake bending by yawing a rotor
- Notebooks:
 - New: `yawed_wake.ipynb`, demonstrates wake bending by yawing a rotor
- Bug fixes:
  - Fix for bug with `ExtendedStates`, now it is actually working
  - Fix for bug with wake width in `CrespoHernandezTIWake`
  - Fix for bug with YAW and WD when using the `YAWM2YAW` turbine model
  - Fix for bug in `TurbOPark` wake model, double counting constant offset in sigma

**Full Changelog**: [https://github.com/FraunhoferIWES/foxes/commits/v0.2.6](https://github.com/FraunhoferIWES/foxes/commits/v0.2.6)

## v0.3.0-alpha

- Core:
  - Models now with simplified structure, reduces memory load during calculations
- Algorithms:
  - New: `Iterative`, iterative wind farm calculation until convergence has been reached
- Input:
  - Improved: `FieldDataNC` now accepts xarray Dataset or file pattern str as input
  - New: `ShearedProfile`, Vertical WS profile can be determined with shear exponent
- Output:
  - Improved: `FlowPlots2D` replacing horizontal/vertical --> xy, xz, yz, more intuitive
- Wake models:
  - New: `TurbOParkIX`, integrates wake corrected TI along centreline for wake width sigma.
- Wake frames:
  - Improved: All yawed wake frames now also support centreline data integration
- Notebooks:
  - New: `overview.ipynb`, summarizes the setup steps
- Bug fixes:
  - Fix for bug in `TurbOPark` wake model: Brackets in Eq. (4) were wrong 
  - Fix for bug with long streamlines

**Full Changelog**: [https://github.com/FraunhoferIWES/foxes/commits/v0.3.0](https://github.com/FraunhoferIWES/foxes/commits/v0.3.0)

## v0.3.1-alpha

- Input states:
  - Improved: `FieldDataNC` now supports states subset selection
- Wake frames:
  - Improved: `Streamlines` now with maximal length option
- Turbine models:
  - New: `Calculator`, simple variable calculation via user function
- Opt:
  - Now two abstract problems in core: `FarmOptProblem` and `FarmVarsProblem`, the latter invokes the `SetFarmVars` turbine model 
  - New opt problem: `RegularLayoutOptProblem`, searches for a regular grid layout
  - New opt problem: `GeomRegGrids`, finds regular grid layout by purely geometrical means (no wind farm calculation)
  - New opt problem: `GeomLayout`, turbine positioning based on xy variables, also purely geometrical
  - New opt problem: `GeomLayoutGridded`, a purely geometrical optimization on a gridded background
- Examples:
  - New in `foxes.opt`: Example `layout_regular_grid`, demonstrates regular grid layout optimization
  - New in `foxes.opt`: Example `geom_reggrids`, purely geometrical regular layout optimization
- Utils:
  - New functions for shape file handling: `read_shp`, `shp2csv`, `read_shp_polygons`
  
**Full Changelog**: [https://github.com/FraunhoferIWES/foxes/commits/v0.3.1](https://github.com/FraunhoferIWES/foxes/commits/v0.3.1)

## v0.3.2-alpha

- Bug fixes:
  - Fix for bug in `FarmResultsEval` that affected time range calculations under Windows
  - Bug fixes for `FarmResultsEval` with time series data
    
**Full Changelog**: [https://github.com/FraunhoferIWES/foxes/commits/v0.3.2](https://github.com/FraunhoferIWES/foxes/commits/v0.3.2)

## v0.3.3-alpha

- Utils:
  - Now `geopandas_helpers` can handle interior areas
    
**Full Changelog**: [https://github.com/FraunhoferIWES/foxes/commits/v0.3.3](https://github.com/FraunhoferIWES/foxes/commits/v0.3.3)

## v0.3.4-alpha

- Installation:
  - `foxes` now supports Python 3.11
- Input:
  - New layout input option: `add_from_df`, adding turbines from a pandas DataFrame
  - New interface to [windIO](https://github.com/IEAWindTask37/windIO) case yaml files
- Turbine types:
  - New turbine type `CpCtFile`, reads CP and CT data from file or pandas DataFrame
  - New turbine type `CpCtFromTwo`, reads CP and CT data from two files or pandas DataFrames
  - Improved: Turbine types now calculate `P_nominal` as maximum, if not explicitely given
- Constants:
  - Introducing `P_UNITS`, used in turbine types and output evaluation
- States:
  - Bug fixed in `FieldDataNC` with loading multiple files
- Core:
  - Improved `DataCalcModel`: Now cleaner treatment of runs with `progress_bar=False`. Also now slimmer for `distributed` scheduler

**Full Changelog**: [https://github.com/FraunhoferIWES/foxes/commits/v0.3.4](https://github.com/FraunhoferIWES/foxes/commits/v0.3.4)

## v0.3.5-alpha

- General:
  - Moving identifier-type entries from `foxes.variables` to `foxes.constants`
- Models:
  - New wake superposition model `ProductSuperposition`, computing factorized wake deltas
  - New turbine model: `RotorCentreCalc`, calculates data at rotor centre, irrespective of rotor model
- Bug fixes:
  - Bug fixed that caused problems when restarting the `SectorManagement` turbine model, e.g. for flow plots
- Documentation:
  - Completely new style, fixing issues with incomplete API entries

**Full Changelog**: [https://github.com/FraunhoferIWES/foxes/commits/v0.3.5](https://github.com/FraunhoferIWES/foxes/commits/v0.3.5)

## v0.4.0

- Models:
  - Improved: New option to specify wake growth variable name, such that multiple `kTI` models could be used, resulting in different `k`'s for different wake models
  - New turbine model: `LookupTable`, interpolates data based on a multi-dimensional lookup table
- Utils:
  - Improved `DaskRunner`: Now supports clusters that run the Slurm queueing system
- Examples:
  - New: `timeseries_slurm`, shows how to run foxes on a HPC with Slurm queueing system
- Optimization:
  - Improved: `foxes.opt` is now able to optimize for flow variables (at selected points in space) in addition to turbine variables
- Documentation:
  - Improved API docu, now based on `python-apigen`

**Full Changelog**: [https://github.com/FraunhoferIWES/foxes/commits/v0.4.0](https://github.com/FraunhoferIWES/foxes/commits/v0.4.0)

## v0.4.1

- Algorithms:
  - Improved: `Iterative` now iterates through outer loop instead of within chunk
- Models:
  - New wake frame: `Timelines`, propagates wakes for spatially uniform time series
- Tests:
  - New test: `consistency/iterative`, checks if iterative algorithm gives same result
- Examples:
  - New example: `timelines`, demonstrates the usage of the `Timelines` wake frame
  - Improved: All examples were update for the correct usage of the `DaskRunner`
- Notebooks:
  - New notebook: `timelines.ipynb`, showing how to use the `Timelines` wake frame in a notebook
- Data:
  - New states data `timeseries_100.csv.gz`, a short timeseries with timestep 1 min, varying wind direction only
- Output:
  - Improved: `FlowPlots2D` now has the optional argument `runner`, for computing plots with the chosen parallelization settings

**Full Changelog**: [https://github.com/FraunhoferIWES/foxes/commits/v0.4.1](https://github.com/FraunhoferIWES/foxes/commits/v0.4.1)

## v0.4.2

- Bug fixes:
  - Fix of bug that slowed down `TurbOParkIX` by considering all TI wakes instead of only source turbine wake during integration
  - Fix of bug that prevented plotly wind roses to be shown in the documentation
  - Fix in docu that excluded the algorithm models from the API
- Output:
  - New: `Animator`, creates animations based on generators that yield lists of artists
- Examples:
  - Improved: `timelines` now includes turbine REWS signal in animations
- Notebooks:
  - Improved: `timelines.ipynb` now includes turbine REWS signal in animations

**Full Changelog**: [https://github.com/FraunhoferIWES/foxes/commits/v0.4.2](https://github.com/FraunhoferIWES/foxes/commits/v0.4.2)

## v0.4.3

- Output:
  - Improved: `RosePlotOutput` and `StatesRosePlotOutput` now optionally return the binned data
- Models:
  - New vertical profile: `DataProfile`, data based profile from file or pandas DataFrame
  - Improved ti superposition: Now supporting n-th power superposition
  - Improved wake model `TurbOParkIX`: New option for consideration of all wakes in ti integral
- Bug fixes:
  - Fixed bug with `windio` input that resulted in wrong wind rose weights
  - Fixed bug with `FlowPlots2D` with value bounds in contour plots

**Full Changelog**: [https://github.com/FraunhoferIWES/foxes/commits/v0.4.3](https://github.com/FraunhoferIWES/foxes/commits/v0.4.3)

## v0.4.4

- Testing automated publishing to PyPi via workflow

## v0.4.5

- Models:
  - New rotor model: `LevelRotor`, calculates the REWS from different height levels
  - New turbine type: `WsTI2PCtFromTwo`, reads turbulence-dependent ct- and power curves

**Full Changelog**: [https://github.com/FraunhoferIWES/foxes/commits/v0.4.5](https://github.com/FraunhoferIWES/foxes/commits/v0.4.5)

## v0.5

- Dependencies:
  - Dropping support for Python 3.7, due to `netcdf4` dependency
- Core:
  - Simplified model initialization/finalization. Removing the `keep_models` idea, instead all models are now kept in the algorithm's idata memory until finalization. Adding a new model now mostly requires that the `sub_models` and the `load_data` functions are overloaded, if applicable. The `initialize` and `finalize` only need to be addressed explicitly in non-standard cases.
- Algorithms:
  - New algorithm: `Sequential`, step wise evaluation of states for simulation environments that do not support chunking
  - Improved: `Iterative` now supports under-relaxation of parameters
- Output:
  - New sub package: `output.flow_plots_2d` is now a package instead of a module
- Models:
  - This version introduces induction models for modelling blockage effects.
  - New induction model: `RHB`, the classic Rankine-half-body model.
- Examples:
  - New example: `sequential`, demonstrating the usage of the sequential algorithm
  - New example: `induction_RHB`, showing the Rankine-half-body model for blockage
- Notebooks:
  - New notebook: `blockage.ipynb`, demonstrating how to apply the RHB induction model to a wind farm

**Full Changelog**: [https://github.com/FraunhoferIWES/foxes/commits/v0.5](https://github.com/FraunhoferIWES/foxes/commits/v0.5)

## v0.5.1

- Dependencies:
  - The `windio` package is now an optional dependency, to be installed by hand if needed. This is due to windio being not available at conda-forge
- Notebooks:
  - New notebook: `sequential.ipynb`, creating an animation showing state-by-state wake propagation

**Full Changelog**: [https://github.com/FraunhoferIWES/foxes/commits/v0.5.1](https://github.com/FraunhoferIWES/foxes/commits/v0.5.1)

## v0.5.2

- Algorithms:
  - Improved `Downwind`: Now optional arguments that allow calculation of subsets in calc_farm and calc_points, e.g. a selection of states
- Output:
  - New output: `PointCalculator`, a wrapper for the calc_points function of the algorithm
  - New output: `SliceData`, creating arrays, DataFrames or Datasets from 2D slices
  - Improved `FlowPlots2D`: Completely refactored, data based on `SliceData`. New option for creating figures for subsets of states only.
- Vertical profiles:
  - Now optional support for `ustar` input data instead of reference data
- Turbine types:
  - Fix for `Cp`-based models with interpolation within sparse input data
- Wake models:
<<<<<<< HEAD
  - Renaming: `RHB` class now called `RankineHalfBody`
  - Fix: `RankineHalfBody` no longer shows a jump at the rotor disc, but a small region of constant deficit instead
  - Generalization: `QuadraticSuperposition` is now a special case of `PowSuperposition`
- Wake superpositions:
  - Restructured: Now simplified classes for WS or TI superposition only (less general but simpler), e.g. `WSLinear` or `TIQuadratic`, etc. Also in the model book the models are now called `ws_linear` or `ti_quadratic`, etc.
=======
  - Renaming: `BastankhahWake` class now called `Bastankhah2014`. Models in the model book are also renamed from `Bastankhah` to `Bastankhah2014`
  - Renaming: `PorteAgelWake` class now called `Bastankhah2016`. Models in the model book are also renamed from `PorteAgel` to `Bastankhah2016`
  - Renaming: `RHB` class now called `RankineHalfBody`
  - Fix: `RankineHalfBody` no longer shows a jump at the rotor disc, but a small region of constant deficit instead
  - New default values: `Bastankhah2014` now has default value `sbeta_factor=0.2` (previously 0.25). Models with the previous value are available in the model book as `Bastankhah025` etc.
- Wake superpositions:
  - Restructured: Now simplified classes for WS or TI superposition only (less general but simpler), e.g. `WSLinear` or `TIQuadratic`, etc. Also in the model book the models are now called `ws_linear` or `ti_quadratic`, etc.

**Full Changelog**: [https://github.com/FraunhoferIWES/foxes/commits/v0.5.2](https://github.com/FraunhoferIWES/foxes/commits/v0.5.2)

## v0.5.3

>>>>>>> 0d6ff4f8

**Full Changelog**: [https://github.com/FraunhoferIWES/foxes/commits/v0.5.3](https://github.com/FraunhoferIWES/foxes/commits/v0.5.3)<|MERGE_RESOLUTION|>--- conflicted
+++ resolved
@@ -390,13 +390,6 @@
 - Turbine types:
   - Fix for `Cp`-based models with interpolation within sparse input data
 - Wake models:
-<<<<<<< HEAD
-  - Renaming: `RHB` class now called `RankineHalfBody`
-  - Fix: `RankineHalfBody` no longer shows a jump at the rotor disc, but a small region of constant deficit instead
-  - Generalization: `QuadraticSuperposition` is now a special case of `PowSuperposition`
-- Wake superpositions:
-  - Restructured: Now simplified classes for WS or TI superposition only (less general but simpler), e.g. `WSLinear` or `TIQuadratic`, etc. Also in the model book the models are now called `ws_linear` or `ti_quadratic`, etc.
-=======
   - Renaming: `BastankhahWake` class now called `Bastankhah2014`. Models in the model book are also renamed from `Bastankhah` to `Bastankhah2014`
   - Renaming: `PorteAgelWake` class now called `Bastankhah2016`. Models in the model book are also renamed from `PorteAgel` to `Bastankhah2016`
   - Renaming: `RHB` class now called `RankineHalfBody`
@@ -409,6 +402,5 @@
 
 ## v0.5.3
 
->>>>>>> 0d6ff4f8
 
 **Full Changelog**: [https://github.com/FraunhoferIWES/foxes/commits/v0.5.3](https://github.com/FraunhoferIWES/foxes/commits/v0.5.3)