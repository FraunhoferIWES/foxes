# History

## v0.1.0-alpha

This is the initial release of **foxes** - ready for testing.

So far not many models have been transferred from the Fraunhofer IWES in-house predecessor *flappy*, they will be added in the following versions. Also optimization is not yet included. We are just getting started here!

Enjoy - we are awaiting comments and issues, thanks for testing.

**Full Changelog**: [https://github.com/FraunhoferIWES/foxes/commits/v0.1.0](https://github.com/FraunhoferIWES/foxes/commits/v0.1.0)

## v0.1.1-alpha

- New code style, created by *black*
- Small fixes, discovered by *flake8*
- Tests now via *pytest* instead of *unittest*
- Introducing github workflow for automatic testing

**Full Changelog**: [https://github.com/FraunhoferIWES/foxes/commits/v0.1.1](https://github.com/FraunhoferIWES/foxes/commits/v0.1.1)

## v0.1.2-alpha

- Adding support for Python 3.9, 3.10

**Full Changelog**: [https://github.com/FraunhoferIWES/foxes/commits/v0.1.2](https://github.com/FraunhoferIWES/foxes/commits/v0.1.2)

## v0.1.3-alpha

- Adding docu: [https://fraunhoferiwes.github.io/foxes.docs/index.html](https://fraunhoferiwes.github.io/foxes.docs/index.html)

**Full Changelog**: [https://github.com/FraunhoferIWES/foxes/commits/v0.1.3](https://github.com/FraunhoferIWES/foxes/commits/v0.1.3)

## v0.1.4-alpha

- Fixes
  - Static data: Adding missing data `wind_rotation.nc` to manifest
- Models
  - New wake model added: `TurbOParkWake` from Orsted
  - New turbine type added: `PCtSingleFiles`, reads power and thrust curves from two separate files
  - New turbulence intensity wake model added: `IECTI2019`/`Frandsen` and `IECTI2005`

**Full Changelog**: [https://github.com/FraunhoferIWES/foxes/commits/v0.1.4](https://github.com/FraunhoferIWES/foxes/commits/v0.1.4)

## v0.2.0-alpha

- Core
  - Introducing the concept of runners
- Opt
  - New sub package: `foxes.opt`, install by `pip install foxes[opt]`. This introduces the capability to run wind farm optimizations. As examples layout optimization for simple cases are given, see below.
- Models
  - New turbine model: `Thrust2Ct`, calculates ct from thrust values
  - New turbine type: `NullType`, a turbine type with only rotor diameter and hub height data
  - Renamed `PCtSingleFiles` into `PCtTwoFiles`
- Output
  - New output: `WindRoseOutput`, providing a plotly figure that shows a rose-type histogram
  - New output: `AmbientWindRoseOutput`, providing rose-type plotly figures of ambient data (no wake calculation involved)
- Algorithms
  - Improved `Downwind`: Now with option for ambient runs (no wakes)
- Utils
  - New utility: `show_plotly_fig`, opens a window that shows a plotly figure (instead of browser)
  - New runners: `DefaultRunner`, `DaskRunner`. The latter features parallel runs via dask
- Examples
  - Introducing two sub-folders of examples: `foxes` and `foxes.opt`
  - New example: `wind_rose`, calculation of wind rose states data
  - New example: `layout_single_state`, wind farm layout optimization for a single wind state
  - New example: `layout_wind_rose`, wind farm layout optimization for wind rose states
- Notebooks
  - New notebook: `layout_opt.ipynb`, demonstrating a simple layout optimization case

**Full Changelog**: [https://github.com/FraunhoferIWES/foxes/commits/v0.2.0](https://github.com/FraunhoferIWES/foxes/commits/v0.2.0)

## v0.2.1-alpha

- Input:
  - New input: `MultiHeightStates` and `MultiHeightTimeseries`, for input data at several height levels, e.g. WRF results at one point
- Output:
  - New output: `FarmResultsEval`, calculates sum, mean, min, max over states or turbines for the whole wind farm. Also calculates capacity, efficiency, yield, P75, P90.
  - New output: `ResultsWriter`, writes farm results or pandas data to csv file
  - Renaming: `AmbientRosePlotOutput` is now called `StatesRosePlotOutput`
- Notebooks:
  - New notebook: `multi_height.ipynb`, demonstrating the usage of multi-height wind input data

**Full Changelog**: [https://github.com/FraunhoferIWES/foxes/commits/v0.2.1](https://github.com/FraunhoferIWES/foxes/commits/v0.2.1)

## v0.2.2-alpha

- Bug fixes
  - Bug fixed in `MultiHeightStates` for wind veer cases

**Full Changelog**: [https://github.com/FraunhoferIWES/foxes/commits/v0.2.2](https://github.com/FraunhoferIWES/foxes/commits/v0.2.2)

## v0.2.3-alpha

- Input states
  - Improved: `SingleStateStates` now supports profiles
- Turbine models
  - New model `PowerMask`: Derates or boosts a turbine
- Examples
  - New: `power_mask`, demonstrates derating and boost
- Utils
  - New: `cubic_roots`, solves a cubic equation
- Output
  - New: `StateTurbineMap`, creates heat maps for state-turbine data
  - New: `TurbineTypeCurves`, creates power and thrust curve plots
  - Improved: `FarmLayoutOutput` now supports scatter color by variable
- Documentation
  - Adding forgotten `foxes.opt` to API
- Notebooks:
  - Now including results as colored layout plots
  - New notebook: `wind_rose.ipynb`, demonstrating how to calculate wind roses
  - New notebook: `power_mask.ipynb`, showing derating and boost via a power mask

**Full Changelog**: [https://github.com/FraunhoferIWES/foxes/commits/v0.2.3](https://github.com/FraunhoferIWES/foxes/commits/v0.2.3)

## v0.2.4-alpha

- Bug fixes
  - Hotfix for bug in `TurbineTypeCurves` output

**Full Changelog**: [https://github.com/FraunhoferIWES/foxes/commits/v0.2.4](https://github.com/FraunhoferIWES/foxes/commits/v0.2.4)

## v0.2.5-alpha

- Core:
  - New: `ExtendedStates`, allows for adding point data models to states
- Input:
  - Improved: `FieldDataNC`, now with support for spatially uniform variables
- Turbine types:
  - New: `WsRho2PCtTwoFiles`, air density dependent power and ct curves
- Turbine models:
  - New: `SectorManagement`, sets variables by range rules on other variables
- Point models:
  - New: `SetUniformData`, set uniform variables (optionally state dependent)
- Examples:
  - New: `sector_management`, demonstrates how to model wind sector management
- Notebooks:
  - New: `sector_man.ipynb`, demonstrates how to model wind sector management
  - New: `data.ipynb`, lists and shows the static data
- Bug fixes:
  - Fix for bug with option `col_models` in farm layout from csv

**Full Changelog**: [https://github.com/FraunhoferIWES/foxes/commits/v0.2.5](https://github.com/FraunhoferIWES/foxes/commits/v0.2.5)

## v0.2.6-alpha

- Output:
  - Improved: `FarmResultsEval` can now handle NaN data in Einstein sums
  - Improved: `ResultsWriter` can now also write turbine names 
- Turbine models:
  - New: `TableFactors`, multiplies variables with data from a two dimensional table
  - New: `YAW2YAWM`, calculates yaw deltas from absolute yaw and wind direction
  - New `YAWM2YAW`, calculates absolute yaw from yaw deltas and wind direction
  - Generalized: `kTI`, now includes optional offset `kb`
- Turbine types:
  - Changed: Now yaw correction of `P` and `CT` switched on by default
- Point models:
  - New: `TKE2TI`, calculates turbulence intensity from TKE
- Wake models:
  - New: `PorteAgel`, calculates wakes based on the Bastankhah PorteAgel 2016 wake model
- Wake frames:
  - New: `YawedWake`, bends wakes in yawed conditions
- Wake superposition models:
  - Improved: `LinearSuperposition`, now includes options for lower/higher limits of total wake deltas
- Examples:
  - New: `compare_wakes`, compares wake models along horizontal lines
  - New: `yawed_wake`, demonstrates wake bending by yawing a rotor
- Notebooks:
 - New: `yawed_wake.ipynb`, demonstrates wake bending by yawing a rotor
- Bug fixes:
  - Fix for bug with `ExtendedStates`, now it is actually working
  - Fix for bug with wake width in `CrespoHernandezTIWake`
  - Fix for bug with YAW and WD when using the `YAWM2YAW` turbine model
  - Fix for bug in `TurbOPark` wake model, double counting constant offset in sigma

**Full Changelog**: [https://github.com/FraunhoferIWES/foxes/commits/v0.2.6](https://github.com/FraunhoferIWES/foxes/commits/v0.2.6)

## v0.3.0-alpha

- Core:
  - Models now with simplified structure, reduces memory load during calculations
- Algorithms:
  - New: `Iterative`, iterative wind farm calculation until convergence has been reached
- Input:
  - Improved: `FieldDataNC` now accepts xarray Dataset or file pattern str as input
  - New: `ShearedProfile`, Vertical WS profile can be determined with shear exponent
- Output:
  - Improved: `FlowPlots2D` replacing horizontal/vertical --> xy, xz, yz, more intuitive
- Wake models:
  - New: `TurbOParkIX`, integrates wake corrected TI along centreline for wake width sigma.
- Wake frames:
  - Improved: All yawed wake frames now also support centreline data integration
- Notebooks:
  - New: `overview.ipynb`, summarizes the setup steps
- Bug fixes:
  - Fix for bug in `TurbOPark` wake model: Brackets in Eq. (4) were wrong 
  - Fix for bug with long streamlines

**Full Changelog**: [https://github.com/FraunhoferIWES/foxes/commits/v0.3.0](https://github.com/FraunhoferIWES/foxes/commits/v0.3.0)

## v0.3.1-alpha

- Input states:
  - Improved: `FieldDataNC` now supports states subset selection
- Wake frames:
  - Improved: `Streamlines` now with maximal length option
- Turbine models:
  - New: `Calculator`, simple variable calculation via user function
- Opt:
  - Now two abstract problems in core: `FarmOptProblem` and `FarmVarsProblem`, the latter invokes the `SetFarmVars` turbine model 
  - New opt problem: `RegularLayoutOptProblem`, searches for a regular grid layout
  - New opt problem: `GeomRegGrids`, finds regular grid layout by purely geometrical means (no wind farm calculation)
  - New opt problem: `GeomLayout`, turbine positioning based on xy variables, also purely geometrical
  - New opt problem: `GeomLayoutGridded`, a purely geometrical optimization on a gridded background
- Examples:
  - New in `foxes.opt`: Example `layout_regular_grid`, demonstrates regular grid layout optimization
  - New in `foxes.opt`: Example `geom_reggrids`, purely geometrical regular layout optimization
- Utils:
  - New functions for shape file handling: `read_shp`, `shp2csv`, `read_shp_polygons`
  
**Full Changelog**: [https://github.com/FraunhoferIWES/foxes/commits/v0.3.1](https://github.com/FraunhoferIWES/foxes/commits/v0.3.1)

## v0.3.2-alpha

- Bug fixes:
  - Fix for bug in `FarmResultsEval` that affected time range calculations under Windows
  - Bug fixes for `FarmResultsEval` with time series data
    
**Full Changelog**: [https://github.com/FraunhoferIWES/foxes/commits/v0.3.2](https://github.com/FraunhoferIWES/foxes/commits/v0.3.2)

## v0.3.3-alpha

- Utils:
  - Now `geopandas_helpers` can handle interior areas
    
**Full Changelog**: [https://github.com/FraunhoferIWES/foxes/commits/v0.3.3](https://github.com/FraunhoferIWES/foxes/commits/v0.3.3)

## v0.3.4-alpha

- Installation:
  - `foxes` now supports Python 3.11
- Input:
  - New layout input option: `add_from_df`, adding turbines from a pandas DataFrame
  - New interface to [windIO](https://github.com/IEAWindTask37/windIO) case yaml files
- Turbine types:
  - New turbine type `CpCtFile`, reads CP and CT data from file or pandas DataFrame
  - New turbine type `CpCtFromTwo`, reads CP and CT data from two files or pandas DataFrames
  - Improved: Turbine types now calculate `P_nominal` as maximum, if not explicitely given
- Constants:
  - Introducing `P_UNITS`, used in turbine types and output evaluation
- States:
  - Bug fixed in `FieldDataNC` with loading multiple files
- Core:
  - Improved `DataCalcModel`: Now cleaner treatment of runs with `progress_bar=False`. Also now slimmer for `distributed` scheduler

**Full Changelog**: [https://github.com/FraunhoferIWES/foxes/commits/v0.3.4](https://github.com/FraunhoferIWES/foxes/commits/v0.3.4)

## v0.3.5-alpha

- General:
  - Moving identifier-type entries from `foxes.variables` to `foxes.constants`
- Models:
  - New wake superposition model `ProductSuperposition`, computing factorized wake deltas
  - New turbine model: `RotorCentreCalc`, calculates data at rotor centre, irrespective of rotor model
- Bug fixes:
  - Bug fixed that caused problems when restarting the `SectorManagement` turbine model, e.g. for flow plots
- Documentation:
  - Completely new style, fixing issues with incomplete API entries

**Full Changelog**: [https://github.com/FraunhoferIWES/foxes/commits/v0.3.5](https://github.com/FraunhoferIWES/foxes/commits/v0.3.5)

## v0.3.6-alpha

- Models:
  - Improved: Now option to specify wake growth variable name, such that multiple `kTI` models could be used, resulting in different `k`'s for different wake models
<<<<<<< HEAD
=======
  - New turbine model: `LookupTable`, interpolates data based on a multi-dimensional lookup table
>>>>>>> 9891436e

**Full Changelog**: [https://github.com/FraunhoferIWES/foxes/commits/v0.3.5](https://github.com/FraunhoferIWES/foxes/commits/v0.3.6)<|MERGE_RESOLUTION|>--- conflicted
+++ resolved
@@ -273,9 +273,6 @@
 
 - Models:
   - Improved: Now option to specify wake growth variable name, such that multiple `kTI` models could be used, resulting in different `k`'s for different wake models
-<<<<<<< HEAD
-=======
   - New turbine model: `LookupTable`, interpolates data based on a multi-dimensional lookup table
->>>>>>> 9891436e
 
 **Full Changelog**: [https://github.com/FraunhoferIWES/foxes/commits/v0.3.5](https://github.com/FraunhoferIWES/foxes/commits/v0.3.6)