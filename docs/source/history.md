--- conflicted
+++ resolved
@@ -340,13 +340,10 @@
 
 ## v0.4.5
 
-<<<<<<< HEAD
 - Algorithms:
   - New algorithm: `Sequential`, step wise evaluation of states for simulation environments that do not support chunking
-=======
 - Models:
   - New rotor model: `LevelRotor`, calculates the REWS from different height levels
   - New turbine type: `WsTI2PCtFromTwo`, reads turbulence-dependent ct- and power curves
->>>>>>> dfbddd7b
 
 **Full Changelog**: [https://github.com/FraunhoferIWES/foxes/commits/v0.4.5](https://github.com/FraunhoferIWES/foxes/commits/v0.4.5)
