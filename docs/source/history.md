--- conflicted
+++ resolved
@@ -272,18 +272,15 @@
 ## v0.3.6-alpha
 
 - Models:
-<<<<<<< HEAD
   - Improved: New option to specify wake growth variable name, such that multiple `kTI` models could be used, resulting in different `k`'s for different wake models
   - New turbine model: `LookupTable`, interpolates data based on a multi-dimensional lookup table
 - Utils:
   - Improved `DaskRunner`: Now supports clusters that run the Slurm queueing system
 - Examples:
   - New: `timeseries_slurm`, shows how to run foxes on a HPC with Slurm queueing system
+- Optimization:
+  - Improved: `foxes.opt` is now able to optimize for flow variables (at selected points in space) in addition to turbine variables
 - Documentation:
   - Improved API docu, now based on `python-apigen`
-=======
-  - Improved: Now option to specify wake growth variable name, such that multiple `kTI` models could be used, resulting in different `k`'s for different wake models
-  - Improved: foxes.opt is now able to optimize for flow variables (at selected points in space) in addition to turbine variables
->>>>>>> 277a2207
-
+  
 **Full Changelog**: [https://github.com/FraunhoferIWES/foxes/commits/v0.3.5](https://github.com/FraunhoferIWES/foxes/commits/v0.3.6)