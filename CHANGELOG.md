# History

## v0.1.0-alpha

This is the initial release of **foxes** - ready for testing.

So far not many models have been transferred from the Fraunhofer IWES in-house predecessor *flappy*, they will be added in the following versions. Also optimization is not yet included. We are just getting started here!

Enjoy - we are awaiting comments and issues, thanks for testing.

**Full Changelog**: [https://github.com/FraunhoferIWES/foxes/commits/v0.1.0](https://github.com/FraunhoferIWES/foxes/commits/v0.1.0)

## v0.1.1-alpha

- New code style, created by *black*
- Small fixes, discovered by *flake8*
- Tests now via *pytest* instead of *unittest*
- Introducing github workflow for automatic testing

**Full Changelog**: [https://github.com/FraunhoferIWES/foxes/commits/v0.1.1](https://github.com/FraunhoferIWES/foxes/commits/v0.1.1)

## v0.1.2-alpha

- Adding support for Python 3.9, 3.10

**Full Changelog**: [https://github.com/FraunhoferIWES/foxes/commits/v0.1.2](https://github.com/FraunhoferIWES/foxes/commits/v0.1.2)

## v0.1.3-alpha

- Adding docu: [https://fraunhoferiwes.github.io/foxes.docs/index.html](https://fraunhoferiwes.github.io/foxes.docs/index.html)

**Full Changelog**: [https://github.com/FraunhoferIWES/foxes/commits/v0.1.3](https://github.com/FraunhoferIWES/foxes/commits/v0.1.3)

## v0.1.4-alpha

- Fixes
  - Static data: Adding missing data `wind_rotation.nc` to manifest
- Models
  - New wake model added: `TurbOParkWake` from Orsted
  - New turbine type added: `PCtSingleFiles`, reads power and thrust curves from two separate files
  - New turbulence intensity wake model added: `IECTI2019`/`Frandsen` and `IECTI2005`

**Full Changelog**: [https://github.com/FraunhoferIWES/foxes/commits/v0.1.4](https://github.com/FraunhoferIWES/foxes/commits/v0.1.4)

## v0.2.0-alpha

- Core
  - Introducing the concept of runners
- Opt
  - New sub package: `foxes.opt`, install by `pip install foxes[opt]`. This introduces the capability to run wind farm optimizations. As examples layout optimization for simple cases are given, see below.
- Models
  - New turbine model: `Thrust2Ct`, calculates ct from thrust values
  - New turbine type: `NullType`, a turbine type with only rotor diameter and hub height data
  - Renamed `PCtSingleFiles` into `PCtTwoFiles`
- Output
  - New output: `WindRoseOutput`, providing a plotly figure that shows a rose-type histogram
  - New output: `AmbientWindRoseOutput`, providing rose-type plotly figures of ambient data (no wake calculation involved)
- Algorithms
  - Improved `Downwind`: Now with option for ambient runs (no wakes)
- Utils
  - New utility: `show_plotly_fig`, opens a window that shows a plotly figure (instead of browser)
  - New runners: `DefaultRunner`, `DaskRunner`. The latter features parallel runs via dask
- Examples
  - Introducing two sub-folders of examples: `foxes` and `foxes.opt`
  - New example: `wind_rose`, calculation of wind rose states data
  - New example: `layout_single_state`, wind farm layout optimization for a single wind state
  - New example: `layout_wind_rose`, wind farm layout optimization for wind rose states
- Notebooks
  - New notebook: `layout_opt.ipynb`, demonstrating a simple layout optimization case

**Full Changelog**: [https://github.com/FraunhoferIWES/foxes/commits/v0.2.0](https://github.com/FraunhoferIWES/foxes/commits/v0.2.0)

## v0.2.1-alpha

- Input:
  - New input: `MultiHeightStates` and `MultiHeightTimeseries`, for input data at several height levels, e.g. WRF results at one point
- Output:
  - New output: `FarmResultsEval`, calculates sum, mean, min, max over states or turbines for the whole wind farm. Also calculates capacity, efficiency, yield, P75, P90.
  - New output: `ResultsWriter`, writes farm results or pandas data to csv file
  - Renaming: `AmbientRosePlotOutput` is now called `StatesRosePlotOutput`
- Notebooks:
  - New notebook: `multi_height.ipynb`, demonstrating the usage of multi-height wind input data

**Full Changelog**: [https://github.com/FraunhoferIWES/foxes/commits/v0.2.1](https://github.com/FraunhoferIWES/foxes/commits/v0.2.1)

## v0.2.2-alpha

- Bug fixes
  - Bug fixed in `MultiHeightStates` for wind veer cases

**Full Changelog**: [https://github.com/FraunhoferIWES/foxes/commits/v0.2.2](https://github.com/FraunhoferIWES/foxes/commits/v0.2.2)

## v0.2.3-alpha

- Input states
  - Improved: `SingleStateStates` now supports profiles
- Turbine models
  - New model `PowerMask`: Derates or boosts a turbine
- Examples
  - New: `power_mask`, demonstrates derating and boost
- Utils
  - New: `cubic_roots`, solves a cubic equation
- Output
  - New: `StateTurbineMap`, creates heat maps for state-turbine data
  - New: `TurbineTypeCurves`, creates power and thrust curve plots
  - Improved: `FarmLayoutOutput` now supports scatter color by variable
- Documentation
  - Adding forgotten `foxes.opt` to API
- Notebooks:
  - Now including results as colored layout plots
  - New notebook: `wind_rose.ipynb`, demonstrating how to calculate wind roses
  - New notebook: `power_mask.ipynb`, showing derating and boost via a power mask

**Full Changelog**: [https://github.com/FraunhoferIWES/foxes/commits/v0.2.3](https://github.com/FraunhoferIWES/foxes/commits/v0.2.3)

## v0.2.4-alpha

- Bug fixes
  - Hotfix for bug in `TurbineTypeCurves` output

**Full Changelog**: [https://github.com/FraunhoferIWES/foxes/commits/v0.2.4](https://github.com/FraunhoferIWES/foxes/commits/v0.2.4)

## v0.2.5-alpha

- Core:
  - New: `ExtendedStates`, allows for adding point data models to states
- Input:
  - Improved: `FieldDataNC`, now with support for spatially uniform variables
- Turbine types:
  - New: `WsRho2PCtTwoFiles`, air density dependent power and ct curves
- Turbine models:
  - New: `SectorManagement`, sets variables by range rules on other variables
- Point models:
  - New: `SetUniformData`, set uniform variables (optionally state dependent)
- Examples:
  - New: `sector_management`, demonstrates how to model wind sector management
- Notebooks:
  - New: `sector_man.ipynb`, demonstrates how to model wind sector management
  - New: `data.ipynb`, lists and shows the static data
- Bug fixes:
  - Fix for bug with option `col_models` in farm layout from csv

**Full Changelog**: [https://github.com/FraunhoferIWES/foxes/commits/v0.2.5](https://github.com/FraunhoferIWES/foxes/commits/v0.2.5)

## v0.2.6-alpha

- Output:
  - Improved: `FarmResultsEval` can now handle NaN data in Einstein sums
  - Improved: `ResultsWriter` can now also write turbine names 
- Turbine models:
  - New: `TableFactors`, multiplies variables with data from a two dimensional table
  - New: `YAW2YAWM`, calculates yaw deltas from absolute yaw and wind direction
  - New `YAWM2YAW`, calculates absolute yaw from yaw deltas and wind direction
  - Generalized: `kTI`, now includes optional offset `kb`
- Turbine types:
  - Changed: Now yaw correction of `P` and `CT` switched on by default
- Point models:
  - New: `TKE2TI`, calculates turbulence intensity from TKE
- Wake models:
  - New: `PorteAgel`, calculates wakes based on the Bastankhah PorteAgel 2016 wake model
- Wake frames:
  - New: `YawedWake`, bends wakes in yawed conditions
- Wake superposition models:
  - Improved: `LinearSuperposition`, now includes options for lower/higher limits of total wake deltas
- Examples:
  - New: `compare_wakes`, compares wake models along horizontal lines
  - New: `yawed_wake`, demonstrates wake bending by yawing a rotor
- Notebooks:
 - New: `yawed_wake.ipynb`, demonstrates wake bending by yawing a rotor
- Bug fixes:
  - Fix for bug with `ExtendedStates`, now it is actually working
  - Fix for bug with wake width in `CrespoHernandezTIWake`
  - Fix for bug with YAW and WD when using the `YAWM2YAW` turbine model
  - Fix for bug in `TurbOPark` wake model, double counting constant offset in sigma

**Full Changelog**: [https://github.com/FraunhoferIWES/foxes/commits/v0.2.6](https://github.com/FraunhoferIWES/foxes/commits/v0.2.6)

## v0.3.0-alpha

- Core:
  - Models now with simplified structure, reduces memory load during calculations
- Algorithms:
  - New: `Iterative`, iterative wind farm calculation until convergence has been reached
- Input:
  - Improved: `FieldDataNC` now accepts xarray Dataset or file pattern str as input
  - New: `ShearedProfile`, Vertical WS profile can be determined with shear exponent
- Output:
  - Improved: `FlowPlots2D` replacing horizontal/vertical --> xy, xz, yz, more intuitive
- Wake models:
  - New: `TurbOParkIX`, integrates wake corrected TI along centreline for wake width sigma.
- Wake frames:
  - Improved: All yawed wake frames now also support centreline data integration
- Notebooks:
  - New: `overview.ipynb`, summarizes the setup steps
- Bug fixes:
  - Fix for bug in `TurbOPark` wake model: Brackets in Eq. (4) were wrong 
  - Fix for bug with long streamlines

**Full Changelog**: [https://github.com/FraunhoferIWES/foxes/commits/v0.3.0](https://github.com/FraunhoferIWES/foxes/commits/v0.3.0)

## v0.3.1-alpha

- Input states:
  - Improved: `FieldDataNC` now supports states subset selection
- Wake frames:
  - Improved: `Streamlines` now with maximal length option
- Turbine models:
  - New: `Calculator`, simple variable calculation via user function
- Opt:
  - Now two abstract problems in core: `FarmOptProblem` and `FarmVarsProblem`, the latter invokes the `SetFarmVars` turbine model 
  - New opt problem: `RegularLayoutOptProblem`, searches for a regular grid layout
  - New opt problem: `GeomRegGrids`, finds regular grid layout by purely geometrical means (no wind farm calculation)
  - New opt problem: `GeomLayout`, turbine positioning based on xy variables, also purely geometrical
  - New opt problem: `GeomLayoutGridded`, a purely geometrical optimization on a gridded background
- Examples:
  - New in `foxes.opt`: Example `layout_regular_grid`, demonstrates regular grid layout optimization
  - New in `foxes.opt`: Example `geom_reggrids`, purely geometrical regular layout optimization
- Utils:
  - New functions for shape file handling: `read_shp`, `shp2csv`, `read_shp_polygons`
  
**Full Changelog**: [https://github.com/FraunhoferIWES/foxes/commits/v0.3.1](https://github.com/FraunhoferIWES/foxes/commits/v0.3.1)

## v0.3.2-alpha

- Bug fixes:
  - Fix for bug in `FarmResultsEval` that affected time range calculations under Windows
  - Bug fixes for `FarmResultsEval` with time series data
    
**Full Changelog**: [https://github.com/FraunhoferIWES/foxes/commits/v0.3.2](https://github.com/FraunhoferIWES/foxes/commits/v0.3.2)

## v0.3.3-alpha

- Utils:
  - Now `geopandas_helpers` can handle interior areas
    
**Full Changelog**: [https://github.com/FraunhoferIWES/foxes/commits/v0.3.3](https://github.com/FraunhoferIWES/foxes/commits/v0.3.3)

## v0.3.4-alpha

- Installation:
  - `foxes` now supports Python 3.11
- Input:
  - New layout input option: `add_from_df`, adding turbines from a pandas DataFrame
  - New interface to [windIO](https://github.com/IEAWindTask37/windIO) case yaml files
- Turbine types:
  - New turbine type `CpCtFile`, reads CP and CT data from file or pandas DataFrame
  - New turbine type `CpCtFromTwo`, reads CP and CT data from two files or pandas DataFrames
  - Improved: Turbine types now calculate `P_nominal` as maximum, if not explicitely given
- Constants:
  - Introducing `P_UNITS`, used in turbine types and output evaluation
- States:
  - Bug fixed in `FieldDataNC` with loading multiple files
- Core:
  - Improved `DataCalcModel`: Now cleaner treatment of runs with `progress_bar=False`. Also now slimmer for `distributed` scheduler

**Full Changelog**: [https://github.com/FraunhoferIWES/foxes/commits/v0.3.4](https://github.com/FraunhoferIWES/foxes/commits/v0.3.4)

## v0.3.5-alpha

- General:
  - Moving identifier-type entries from `foxes.variables` to `foxes.constants`
- Models:
  - New wake superposition model `ProductSuperposition`, computing factorized wake deltas
  - New turbine model: `RotorCentreCalc`, calculates data at rotor centre, irrespective of rotor model
- Bug fixes:
  - Bug fixed that caused problems when restarting the `SectorManagement` turbine model, e.g. for flow plots
- Documentation:
  - Completely new style, fixing issues with incomplete API entries

**Full Changelog**: [https://github.com/FraunhoferIWES/foxes/commits/v0.3.5](https://github.com/FraunhoferIWES/foxes/commits/v0.3.5)

## v0.4.0

- Models:
  - Improved: New option to specify wake growth variable name, such that multiple `kTI` models could be used, resulting in different `k`'s for different wake models
  - New turbine model: `LookupTable`, interpolates data based on a multi-dimensional lookup table
- Utils:
  - Improved `DaskRunner`: Now supports clusters that run the Slurm queueing system
- Examples:
  - New: `timeseries_slurm`, shows how to run foxes on a HPC with Slurm queueing system
- Optimization:
  - Improved: `foxes.opt` is now able to optimize for flow variables (at selected points in space) in addition to turbine variables
- Documentation:
  - Improved API docu, now based on `python-apigen`

**Full Changelog**: [https://github.com/FraunhoferIWES/foxes/commits/v0.4.0](https://github.com/FraunhoferIWES/foxes/commits/v0.4.0)

## v0.4.1

- Algorithms:
  - Improved: `Iterative` now iterates through outer loop instead of within chunk
- Models:
  - New wake frame: `Timelines`, propagates wakes for spatially uniform time series
- Tests:
  - New test: `consistency/iterative`, checks if iterative algorithm gives same result
- Examples:
  - New example: `timelines`, demonstrates the usage of the `Timelines` wake frame
  - Improved: All examples were update for the correct usage of the `DaskRunner`
- Notebooks:
  - New notebook: `timelines.ipynb`, showing how to use the `Timelines` wake frame in a notebook
- Data:
  - New states data `timeseries_100.csv.gz`, a short timeseries with timestep 1 min, varying wind direction only
- Output:
  - Improved: `FlowPlots2D` now has the optional argument `runner`, for computing plots with the chosen parallelization settings

**Full Changelog**: [https://github.com/FraunhoferIWES/foxes/commits/v0.4.1](https://github.com/FraunhoferIWES/foxes/commits/v0.4.1)

## v0.4.2

- Bug fixes:
  - Fix of bug that slowed down `TurbOParkIX` by considering all TI wakes instead of only source turbine wake during integration
  - Fix of bug that prevented plotly wind roses to be shown in the documentation
  - Fix in docu that excluded the algorithm models from the API
- Output:
  - New: `Animator`, creates animations based on generators that yield lists of artists
- Examples:
  - Improved: `timelines` now includes turbine REWS signal in animations
- Notebooks:
  - Improved: `timelines.ipynb` now includes turbine REWS signal in animations

**Full Changelog**: [https://github.com/FraunhoferIWES/foxes/commits/v0.4.2](https://github.com/FraunhoferIWES/foxes/commits/v0.4.2)

## v0.4.3

- Output:
  - Improved: `RosePlotOutput` and `StatesRosePlotOutput` now optionally return the binned data
- Models:
  - New vertical profile: `DataProfile`, data based profile from file or pandas DataFrame
  - Improved ti superposition: Now supporting n-th power superposition
  - Improved wake model `TurbOParkIX`: New option for consideration of all wakes in ti integral
- Bug fixes:
  - Fixed bug with `windio` input that resulted in wrong wind rose weights
  - Fixed bug with `FlowPlots2D` with value bounds in contour plots

**Full Changelog**: [https://github.com/FraunhoferIWES/foxes/commits/v0.4.3](https://github.com/FraunhoferIWES/foxes/commits/v0.4.3)

## v0.4.4

- Testing automated publishing to PyPi via workflow

## v0.4.5

- Models:
  - New rotor model: `LevelRotor`, calculates the REWS from different height levels
  - New turbine type: `WsTI2PCtFromTwo`, reads turbulence-dependent ct- and power curves

**Full Changelog**: [https://github.com/FraunhoferIWES/foxes/commits/v0.4.5](https://github.com/FraunhoferIWES/foxes/commits/v0.4.5)

## v0.5

- Dependencies:
  - Dropping support for Python 3.7, due to `netcdf4` dependency
- Core:
  - Simplified model initialization/finalization. Removing the `keep_models` idea, instead all models are now kept in the algorithm's idata memory until finalization. Adding a new model now mostly requires that the `sub_models` and the `load_data` functions are overloaded, if applicable. The `initialize` and `finalize` only need to be addressed explicitly in non-standard cases.
- Algorithms:
  - New algorithm: `Sequential`, step wise evaluation of states for simulation environments that do not support chunking
  - Improved: `Iterative` now supports under-relaxation of parameters
- Output:
  - New sub package: `output.flow_plots_2d` is now a package instead of a module
- Models:
  - This version introduces induction models for modelling blockage effects.
  - New induction model: `RHB`, the classic Rankine-half-body model.
- Examples:
  - New example: `sequential`, demonstrating the usage of the sequential algorithm
  - New example: `induction_RHB`, showing the Rankine-half-body model for blockage
- Notebooks:
  - New notebook: `blockage.ipynb`, demonstrating how to apply the RHB induction model to a wind farm

**Full Changelog**: [https://github.com/FraunhoferIWES/foxes/commits/v0.5](https://github.com/FraunhoferIWES/foxes/commits/v0.5)

## v0.5.1

- Dependencies:
  - The `windio` package is now an optional dependency, to be installed by hand if needed. This is due to windio being not available at conda-forge
- Notebooks:
  - New notebook: `sequential.ipynb`, creating an animation showing state-by-state wake propagation

**Full Changelog**: [https://github.com/FraunhoferIWES/foxes/commits/v0.5.1](https://github.com/FraunhoferIWES/foxes/commits/v0.5.1)

## v0.5.2

- Algorithms:
  - Improved `Downwind`: Now optional arguments that allow calculation of subsets in calc_farm and calc_points, e.g. a selection of states
- Output:
  - New output: `PointCalculator`, a wrapper for the calc_points function of the algorithm
  - New output: `SliceData`, creating arrays, DataFrames or Datasets from 2D slices
  - Improved `FlowPlots2D`: Completely refactored, data based on `SliceData`. New option for creating figures for subsets of states only.
- Vertical profiles:
  - Now optional support for `ustar` input data instead of reference data
- Turbine types:
  - Fix for `Cp`-based models with interpolation within sparse input data
- Wake models:
  - Renaming: `BastankhahWake` class now called `Bastankhah2014`. Models in the model book are also renamed from `Bastankhah` to `Bastankhah2014`
  - Renaming: `PorteAgelWake` class now called `Bastankhah2016`. Models in the model book are also renamed from `PorteAgel` to `Bastankhah2016`
  - Renaming: `RHB` class now called `RankineHalfBody`
  - Fix: `RankineHalfBody` no longer shows a jump at the rotor disc, but a small region of constant deficit instead
  - New default values: `Bastankhah2014` now has default value `sbeta_factor=0.2` (previously 0.25). Models with the previous value are available in the model book as `Bastankhah025` etc.
- Wake superpositions:
  - Restructured: Now simplified classes for WS or TI superposition only (less general but simpler), e.g. `WSLinear` or `TIQuadratic`, etc. Also in the model book the models are now called `ws_linear` or `ti_quadratic`, etc.

**Full Changelog**: [https://github.com/FraunhoferIWES/foxes/commits/v0.5.2](https://github.com/FraunhoferIWES/foxes/commits/v0.5.2)

## v0.5.2.1

- Bug fixes:
  - Bugs fixed that messed up the colorbar and the title in animations
- Notebooks:
  - Improved animations in `timelines.ipynb` and `sequential.ipynb`

**Full Changelog**: [https://github.com/FraunhoferIWES/foxes/commits/v0.5.2.1](https://github.com/FraunhoferIWES/foxes/commits/v0.5.2.1)

## v0.6

- Dependencies:
  - Replacing dependency on `plotly` by dependency on `windrose`, since the latter is lighter
- Core:
  - This version introduces `AxialInductionModel` classes, computing the axial induction factor `a(ct)`
- Wake models:
  - Reformulating `beta` in terms of induction in `Bastankhah2014` and `CrespoHernandez`
  - New default: `Bastankhah2014`, `Bastankhah2016`, `TurbOPark` and `TurbOParkIX` now with default axial induction model `Madsen`
  - New induction wake models: `Rathmann`, `SelfSimilar` and `SelfSimilar2020`, for blockage modelling
  - Introducing `WakeMirror` wrapper around wake models, modelling wake reflection from ground or horizontal plane via virtual mirrored turbines
- Wake frames:
  - Renaming `Streamlines` to `Streamlines2D`, no changes in model book names
- Axial induction models:
  - New induction model: `BetzAxialInduction`, the classic `a = 0.5(1 - sqrt(1-ct))` relation. In the model book this is called `Betz`.
  - New induction model: `MadsenAxialInduction`, a third-order polynomial approximation of `a(ct)`. In the model book this is called `Madsen`.
- Output:
  - Improved: `FlowPlots2D` now includes an option for indicating the rotor disk by a colored line
  - Improved: `RosePlotOutput` no longer depends on `plotly`, but on the new utility `TabWindroseAxes`
- Utils:
  - New: `TabWindroseAxes`, a derivative of `windrose.WindroseAxes` for input data that is based on bins with weights (and not timeseries)
- Notebooks:
  - New: `blockage_comparison.ipynb`, comparing four turbine induction models
- Bug fixes:
  - Fix for bug in `Streamlines2D` when used in combination with `WakeMirror`
- Tests:
  - Fresh `flappy` v0.6.2 test data for all Bastankhah and CrespoHernandez wakes, also without the `sbeta` limitation

**Full Changelog**: [https://github.com/FraunhoferIWES/foxes/commits/v0.6](https://github.com/FraunhoferIWES/foxes/commits/v0.6)

## v0.6.1

- Input:
  - New ambient states: `TabStates`, single tab-file input
- Data
  - New static data: `winds100.tab`, an example tab file
- Examples:
  - New example: `tab_file`, demonstrating the usage of the `TabStates`
- Bug fixes:
  - Bug fixed for `RankineHalfBody` turbine induction model that produced wrong results for wind directions unequal 270 degrees

**Full Changelog**: [https://github.com/FraunhoferIWES/foxes/commits/v0.6.1](https://github.com/FraunhoferIWES/foxes/commits/v0.6.1)

## v0.6.2

- Models:
  - New partial wakes model: `PartialCentre`, evaluating wake deltas at the rotor centre point only
- Inputs:
  - New farm layout input: `add_random`, adds turbines at random positions, respecting a minimal distance
  - New states creation: `random_timseries_data`, creates uniform random timeseries data
- Utils:
  - New function `random_xy_square`, generates random xy positions with minimal distance
- Examples:
  - New example: `random_timeseries`, computes a random farm in a random timeseries. Both sizes are defined by user input
- Bug fixes:
  - Fix for bug in `gen_states_fig_xz` and `gen_states_fig_xz` with parameter `x_direction`, which had no effect on the image

**Full Changelog**: [https://github.com/FraunhoferIWES/foxes/commits/v0.6.2](https://github.com/FraunhoferIWES/foxes/commits/v0.6.2)

## v0.7

- Python versions:
  - Now supporting Python 3.12
- Documentation:
  - New page `Models`, summarizing and explaining the *foxes* model choices.
- Core:
  - Speed-up in comparison with version 0.6.x, by internally handling all turbine data in downwind order, and then translating it back to farm order once computations are complete.
  - Internally, all point evaluation data is now translated into so called "target" data, where each target is understood as being composed of a certain number of target points. During wake computations, these are the points per rotor (as defined by partial wakes models). For computations at user given points, the points are interpreted as targets with a single target point each. Final point output data is then given to the user again with point index coodinates, i.e., in the same format as in previous versions.
  - New data classes: `MData`, `FData`, `TData`, all derived from the foxes `Data` class. These specialize model, farm and target data, respectively, during model calculations.
- Algorithms:
  - All algorithm constructors now take `farm, states, wake_models` as the first three arguments. If no model book is given, the default `ModelBook()` will be used.
  - Partial wakes are now chosen either 
    - by a dictionary, which maps wake model names to model choices (or default choices, if not found),
    - or by a list, where the mapping to the wake models is in order of appearance, 
    - or by a string, in which case all models are either mapped to the given model, or, if that fails with `TypeError`, to their defaults,
    - or by `None`, which means all models are mapped to the default choice.
- Partial wakes:
  - New `PartialSegregated` abstract model, from which the `PartialGrid` model is derived. Segregated models now average background results and wake deltas separatly, and then add the results. Notice that with the choice of `RotorPoints` partial wakes, the mathematically correct average over a discretized rotor is calculated. This is more accurate, but it may be slower than some models (e.g. for `PartialAxiWake` models) or not applicable for some rotor choices (e.g. the `LevelRotor`, where a wake average makes no sense). 
- Outputs:
  - New output `RotorPointPlot`, creating rotor point plots.
- Notebooks:
  - New notebook `rotor_models.ipynb`, visualizing rotor points.
  - New notebook `partial_wakes.ipynb`, verifying partial wakes models.
- Bug fixes:
  - Various fixes here and there.

**Full Changelog**: [https://github.com/FraunhoferIWES/foxes/commits/v0.7](https://github.com/FraunhoferIWES/foxes/commits/v0.7)

## v0.7.1

- Models:
  - Improved `ModelBook`, adding some smartness thanks to model factories. Parameters are parsed from model name strings that follow given patterns. E.g., `Jensen_<superposition>_k<k>` represents all `JensenWake` models with any superposition model choice and and choice of k, and `Jensen_linear_k0075` would be an accepted name choice by the user.
  - New wind speed superpositions `WSLinearLocal`, `WSQuadraticLocal`, `WSPowLocal`, `WSMaxLocal`: Adding dimensionless wind deficits, and then evaluating the overall effect for the ambient results at evaluation points (no scaling with rotor effective data)
- Utils:
  - New utility `Factory`, creating class instances from selections of allowed parameter choises
  - New utility `FDict`, a dictionary that supports factories
- Bug fixes:
  - Bug fixed with `TurbOParkIX`, that prevented it from running
  
**Full Changelog**: [https://github.com/FraunhoferIWES/foxes/commits/v0.7.1](https://github.com/FraunhoferIWES/foxes/commits/v0.7.1)

## v0.7.2

- Bug fixes:
  - Fix for bug with `Factory` that confused templates `A_B<..>` type with `B<..>` type templates 
  
**Full Changelog**: [https://github.com/FraunhoferIWES/foxes/commits/v0.7.2](https://github.com/FraunhoferIWES/foxes/commits/v0.7.2)

## v0.7.3

- Dependencies:
  - Restriction to `numpy<2` due to an incompatibility of dependecy `autograd`
- Core:
  - New model type `GroundModel`, which manages the call of the partial wakes models in case of farm calculations and wake models in case of point calculations
- Inputs:
  - New height dependent states: `MultiHeightNCStates` and `MultiHeightNCTimeseries`, same as `MultiHeightStates` and `MultiHeightTimeseries`, but starting from a netCDF file or `xarray.Dataset` input
- Models:
  - New wake model helper class `WakeK`, handling the `k`, `ka`, `kb` choices for all wake models
  - New ground model `NoGround`, plain call of the partial wakes and wakes models
  - New ground models `WakeMirror` and  `GroundMirror`, replacing the equivalent former wake models. Realizing wake reflection at horizontal planes.
  - New induction model `VortexSheet`, which is a radial implementation of the centreline deficit model in Medici 2012 https://doi.org/10.1002/we.451
- Utils:
  - New utility `WakeKFactory` class, enabling the choice of either `k` or `ka, kb` directly from the wake model names in the model book.
- Inputs:
  - Work on `windio`, but unfinished on their side when it comes to analysis requests
- Examples:
  - Example `multi_height`: Now based on `MultiHeightNCTimeseries`
- Bug fixes:
  - Fox for bug with wake mirrors and partial wakes

  
**Full Changelog**: [https://github.com/FraunhoferIWES/foxes/commits/v0.7.3](https://github.com/FraunhoferIWES/foxes/commits/v0.7.3)

## v0.7.4

- Input:
  - Adding output options to `windio`
- Output:
  - New output `StateTurbineTable`, exporting state-turbine data to NetCDF
  
**Full Changelog**: [https://github.com/FraunhoferIWES/foxes/commits/v0.7.4](https://github.com/FraunhoferIWES/foxes/commits/v0.7.4)

## v0.8

Starting with this version, the previous `foxes.opt` sub-package is is now its own package at github, pypi and conda-forge: [foxes-opt](https://github.com/FraunhoferIWES/foxes-opt), with its own [documentation](https://fraunhoferiwes.github.io/foxes-opt/index.html).

If you are planning to run wind farm optimizations, install it via

```console
pip install foxes[opt]
```

or

```console
pip install foxes-opt
```

or

```console
conda install foxes-opt -c conda-forge
```

Compared to older versions, replace `foxes.opt` by `foxes_opt` in all your scripts - then everything should just run as before.

If you are not running any optimizations, just don't do any of the above and enjoy the lighter version with less dependencies.

**Full Changelog**: [https://github.com/FraunhoferIWES/foxes/commits/v0.8](https://github.com/FraunhoferIWES/foxes/commits/v0.8)

## v0.8.1

- Updated requirements.txt

**Full Changelog**: [https://github.com/FraunhoferIWES/foxes/commits/v0.8.1](https://github.com/FraunhoferIWES/foxes/commits/v0.8.1)

## v0.8.2

- Removing `plotly_helpers.py` from `utils`
- Updating dependencies

**Full Changelog**: [https://github.com/FraunhoferIWES/foxes/commits/v0.8.2](https://github.com/FraunhoferIWES/foxes/commits/v0.8.2)

## v0.8.3

- Outputs:
  - Improved `SliceData` output: Now either specify `resolution` or `n_img_points`, e.g. `n_img_points=(100, 100)` for an image with 100 x 100 points

**Full Changelog**: [https://github.com/FraunhoferIWES/foxes/commits/v0.8.3](https://github.com/FraunhoferIWES/foxes/commits/v0.8.3)

## v1.0

This major version introduces the concept of `Engines` which handle the chunking and parallelization of all *foxes* calculations. The default choice now prefers the [concurrent.futures](https://docs.python.org/3/library/concurrent.futures.html) package and provides a significant speedup compared to previous versions. See the documentation for more details and all engine choices. The `Engines` replace the `Runners` of previous versions.

- Engines
  - New engine `ThreadsEngine` (short `threads`): Sends chunks to threads, based on `concurrent.futures`
  - New engine `ProcessEngine` (short `process`): Sends chunks to processes, based on `concurrent.futures`
  - New engine `MultiprocessEngine` (short `multiprocess`): Sends chunks to a multiprocessing pool
  - New engine `XArrayEngine` (short `xarray`): Runs parallelization via [xarray.apply_ufunc](https://docs.xarray.dev/en/stable/generated/xarray.apply_ufunc.html)
  - New engine `DaskEngine` (short `dask`): Submits chunk calculation functions to `dask`
  - New engine `LocalClusterEngine` (short `local_cluster`): Creates a virtual cluster on the local machine
  - New engine `MPIEngine` (short `mpi`): Parallel computation via `mpi4py`, also multi-node
  - New engine `SlurmClusterEngine` (short `slurm_cluster`): Submits jobs to a SLURM system
  - New engine `NumpyEngine` (short `numpy`): Runs a loop over chunks
  - New engine `SingleChunkEngine` (short `single`): Runs single-chunk calculations
  - New engine `DefaultEngine` (short `default`): Switches between `single` and `process`, depending on the case size
- Inputs:
  - New states `OnePointFlowStates`, `OnePointFlowTimeseries`, `OnePointFlowMultiHeightTimeseries`, `OnePointFlowMultiHeightNCTimeseries`: Generating horizontally inhomogeneous inflow from horizontally homogeneous input data
  - New farm layout option: `add_ring`, adding a ring of turbines
- Models:
  - Wake frame `Timelines` now also accept spatially uniform multi-height states 
  - New wake frame `DynamicWakes`: Dynamic wakes for any kind of timeseries states, compatible with chunking
  - New turbine type `FromLookupTable`, computes power and thrust coefficient from a lookup table
- Outputs:
  - New sub package `seq_plugins`, in case more of these will be added in the future
  - New sequential plugin `SeqWakeDebugPlugin`, adding wake centres and velocity vectors to flow animations, for debugging
- Examples:
  - New example: `dyn_wakes`, similar to `timelines` but with dynamic wakes and `OnePointFlowTimeseries` inflow

**Full Changelog**: [https://github.com/FraunhoferIWES/foxes/commits/v1.0](https://github.com/FraunhoferIWES/foxes/commits/v1.0)

## v1.1

- Python versions:
  - Adding support for Python3.13
- Engines:
  - Default number of processes is now os.cpu_count(), or os.process_cpu_count() for python3.13
<<<<<<< HEAD
  - New engine: `RayEngine` (short name `ray`), runs parallel computations based on  the[Ray package](https://docs.ray.io/en/latest/)
=======
- Bug fixes:
  - Bug fixed in `WSProduct`, causing zero wind speed at regions not touched by wakes
>>>>>>> 5321360b

**Full Changelog**: [https://github.com/FraunhoferIWES/foxes/commits/v1.1](https://github.com/FraunhoferIWES/foxes/commits/v1.1)<|MERGE_RESOLUTION|>--- conflicted
+++ resolved
@@ -636,11 +636,8 @@
   - Adding support for Python3.13
 - Engines:
   - Default number of processes is now os.cpu_count(), or os.process_cpu_count() for python3.13
-<<<<<<< HEAD
   - New engine: `RayEngine` (short name `ray`), runs parallel computations based on  the[Ray package](https://docs.ray.io/en/latest/)
-=======
 - Bug fixes:
   - Bug fixed in `WSProduct`, causing zero wind speed at regions not touched by wakes
->>>>>>> 5321360b
 
 **Full Changelog**: [https://github.com/FraunhoferIWES/foxes/commits/v1.1](https://github.com/FraunhoferIWES/foxes/commits/v1.1)