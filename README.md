--- conflicted
+++ resolved
@@ -87,8 +87,4 @@
 ```
 
 ## Acknowledgements
-<<<<<<< HEAD
-The development of _foxes_ and its predecessors _flapFOAM_ and _flappy_ (internal - non public) has been supported through multiple publicly funded research projects. We acknowledge in particular the funding by the Federal Ministry of Economic Affairs and Climate Action (BMWK) through the projects _Smart Wind Farms_ (grant no. 0325851B), _GW-Wakes_ (0325397B) and _X-Wakes_ (03EE3008A) as well as the funding by the Federal Ministry of Education and Research (BMBF) in the framework of the project _H2Digital_ (03SF0635).
-=======
-The development of _foxes_ and its predecessors _flapFOAM_ and _flappy_ (internal - non public) has been supported through multiple publicly funded research projects. We acknowledge in particular the funding by the Federal Ministry of Economic Affairs and Climate Action (BMWK) through the projects _Smart Wind Farms_ (grant no. 0325851B), _GW-Wakes_ (0325397B) and _X-Wakes_ (03EE3008A) as well as the funding by the Federal Ministry of Education and Research (BMBF) in the framework of the project _H2Digital_  (03SF0635).
->>>>>>> a7b03744
+The development of _foxes_ and its predecessors _flapFOAM_ and _flappy_ (internal - non public) has been supported through multiple publicly funded research projects. We acknowledge in particular the funding by the Federal Ministry of Economic Affairs and Climate Action (BMWK) through the projects _Smart Wind Farms_ (grant no. 0325851B), _GW-Wakes_ (0325397B) and _X-Wakes_ (03EE3008A) as well as the funding by the Federal Ministry of Education and Research (BMBF) in the framework of the project _H2Digital_ (03SF0635).