{
 "cells": [
  {
   "cell_type": "markdown",
   "metadata": {},
   "source": [
    "# Yawed rotor wakes"
   ]
  },
  {
   "cell_type": "markdown",
   "metadata": {},
   "source": [
    "This example demonstrates wake modelling for yawed wind turbine rotors, following [Bastankhah & Porte-Agel](https://doi.org/10.1017/jfm.2016.595). Let's start by importing the required packages:"
   ]
  },
  {
   "cell_type": "code",
   "execution_count": null,
   "metadata": {},
   "outputs": [],
   "source": [
    "import numpy as np\n",
    "import pandas as pd\n",
    "import matplotlib.pyplot as plt\n",
    "\n",
    "import foxes\n",
    "import foxes.variables as FV"
   ]
  },
  {
   "cell_type": "markdown",
   "metadata": {},
   "source": [
    "Our aim in this example is to model two turbines that are located along the x axis, and uniform wind from west. Three states should be computed, with identical wind conditions, in a setup where the first turbine is yawed by 30, 0, -30 degrees, respectively.\n",
    "\n",
    "We can realize these wind conditions with the `StatesTable` class, using a `pandas.DataFrame` object as data as source:"
   ]
  },
  {
   "cell_type": "code",
   "execution_count": null,
   "metadata": {},
   "outputs": [],
   "source": [
    "sdata = pd.DataFrame(index=range(3))\n",
    "sdata[FV.WS] = 8.0\n",
    "sdata[FV.WD] = 270.0\n",
    "sdata"
   ]
  },
  {
   "cell_type": "code",
   "execution_count": null,
   "metadata": {},
   "outputs": [],
   "source": [
    "states = foxes.input.states.StatesTable(\n",
    "    data_source=sdata,\n",
    "    output_vars=[FV.WS, FV.WD, FV.TI, FV.RHO],\n",
    "    fixed_vars={FV.RHO: 1.225, FV.TI: 0.05},\n",
    ")"
   ]
  },
  {
   "cell_type": "markdown",
   "metadata": {},
   "source": [
    "For each of these 3 states, and for each of the two turbines, we wish to set the yaw misalignment variable `FV.YAWM`. The following `numpy.ndarray` defines these angles, with shape `(3, 2)` representing `(FV.STATE, FV.TURBINE)` dimensions:"
   ]
  },
  {
   "cell_type": "code",
   "execution_count": null,
   "metadata": {},
   "outputs": [],
   "source": [
    "yawm = np.array([\n",
    "    [30.0, 0.0], [0.0, 0.0], [-30.0, 0.0]\n",
    "])\n",
    "yawm"
   ]
  },
  {
   "cell_type": "markdown",
   "metadata": {},
   "source": [
    "For transferring these data to the variable `FV.YAWM`, we invoke the turbine model `SetFarmVars`, by adding it to the `turbine_models` section of the `ModelBook`:"
   ]
  },
  {
   "cell_type": "code",
   "execution_count": null,
   "metadata": {
    "scrolled": true
   },
   "outputs": [],
   "source": [
    "mbook = foxes.ModelBook()\n",
    "mbook.turbine_models[\"set_yawm\"] = foxes.models.turbine_models.SetFarmVars()\n",
    "mbook.turbine_models[\"set_yawm\"].add_var(FV.YAWM, yawm)"
   ]
  },
  {
   "cell_type": "markdown",
   "metadata": {},
   "source": [
    "Notice that this models appears together with the model `yawm2yaw`, which exists by default in the `ModelBook`:"
   ]
  },
  {
   "cell_type": "code",
   "execution_count": null,
   "metadata": {
    "scrolled": true
   },
   "outputs": [],
   "source": [
    "farm = foxes.WindFarm()\n",
    "farm.add_turbine(\n",
    "    foxes.Turbine(\n",
    "        xy=[0.0, 0.0],\n",
    "        turbine_models=[\"set_yawm\", \"yawm2yaw\", \"NREL5MW\", \"kTI_05\"],\n",
    "    )\n",
    ")\n",
    "farm.add_turbine(\n",
    "    foxes.Turbine(\n",
    "        xy=[1000.0, 0.0],\n",
    "        turbine_models=[\"set_yawm\", \"yawm2yaw\", \"NREL5MW\", \"kTI_05\"],\n",
    "    )\n",
    ")"
   ]
  },
  {
   "cell_type": "markdown",
   "metadata": {},
   "source": [
    "The `yawm2yaw` updates the `FV.YAW` variable by adding `FV.YAWM` to the wind direction, i.e., the yaw misalignment defines the absolute rotor yaw in this case (in cases where the latter is set, you may want to include the inverse model `yaw2yawm` instead).\n",
    "\n",
    "We can now create an `Algorithm` object and calculate the farm results. We combine the yaw-sensitive wake model `PorteAgel_linear` (c.f. [reference](https://doi.org/10.1017/jfm.2016.595)) with the wake frame called `yawed`, which is also based on the same publication:"
   ]
  },
  {
   "cell_type": "code",
   "execution_count": null,
   "metadata": {},
   "outputs": [],
   "source": [
    "algo = foxes.algorithms.Downwind(\n",
    "    mbook,\n",
    "    farm,\n",
    "    states,\n",
    "    rotor_model=\"centre\",\n",
    "    wake_models=[\"PorteAgel_linear\", \"CrespoHernandez_max\"],\n",
    "    wake_frame=\"yawed\",\n",
    "    partial_wakes_model=\"auto\",\n",
    "    chunks=None,\n",
    "    verbosity=0,\n",
    ")"
   ]
  },
  {
   "cell_type": "code",
   "execution_count": null,
   "metadata": {},
   "outputs": [],
   "source": [
    "farm_results = algo.calc_farm()"
   ]
  },
  {
   "cell_type": "markdown",
   "metadata": {},
   "source": [
    "Once the wind farm results are ready we can continue and plot the wind field:"
   ]
  },
  {
   "cell_type": "code",
   "execution_count": null,
   "metadata": {},
   "outputs": [],
   "source": [
    "o = foxes.output.FlowPlots2D(algo, farm_results)\n",
    "g = o.gen_states_fig_xy(FV.WS, resolution=10, xmin=-100, xmax=3000, verbosity=0)\n",
    "for fig in g:\n",
    "    plt.show()"
   ]
  },
  {
   "attachments": {},
   "cell_type": "markdown",
   "metadata": {},
   "source": [
<<<<<<< HEAD
    "As well as some vertical cross sections some distance downstream:"
=======
    "As well as some vertical cross sections some distance downstream"
>>>>>>> c40a128b
   ]
  },
  {
   "cell_type": "code",
   "execution_count": null,
   "metadata": {},
   "outputs": [],
   "source": [
    "o = foxes.output.FlowPlots2D(algo, farm_results)\n",
    "g = o.gen_states_fig_yz(FV.WS, resolution=10, x=750, ymin=-200,ymax=200,zmin=0,zmax=250,verbosity=0)\n",
    "for fig in g:\n",
    "    plt.show()"
   ]
  },
  {
   "cell_type": "markdown",
   "metadata": {},
   "source": [
    "Clearly, the model bends the wake and a frontal hit of the downstream rotor is prohibited under yawed conditions. This also reflects in the rotor equivalent wind speed (REWS) values:"
   ]
  },
  {
   "cell_type": "code",
   "execution_count": null,
   "metadata": {},
   "outputs": [],
   "source": [
    "farm_df = farm_results.to_dataframe()\n",
    "print(\"\\nFarm results:\\n\")\n",
    "print(farm_df[[FV.X, FV.WD, FV.YAW, FV.YAWM, FV.REWS]])"
   ]
  },
  {
   "cell_type": "markdown",
   "metadata": {},
   "source": [
    "By default, the turbine type models in `foxes` apply $\\cos(\\gamma)^p$ type yaw corection factors to the variables `FV.P` and `FV.CT`, where `\\gamma` is the yaw misalignment angle (i.e., `FV.YAWM` translated to radiants), and `p` is a constant exponent (in fact there is one for power and another for thrust). These exponents can be setup as desired, here the default values $p_P = 1.88$ and $p_{ct}=1.0$ were invoked.\n",
    "\n",
    "Note that the `yawed` wake frame can bend any kind of wake model. For example, we invoked the `CrespoHernandez` model for turbulence intensity wake effects above. This wake model follows the same bending rules as the wind deficit model, even though it is a simple top-hat type model:"
   ]
  },
  {
   "cell_type": "code",
   "execution_count": null,
   "metadata": {},
   "outputs": [],
   "source": [
    "o = foxes.output.FlowPlots2D(algo, farm_results)\n",
<<<<<<< HEAD
    "g = o.gen_states_fig_xy(FV.TI, resolution=10, xmin=-100, xmax=3000, verbosity=0)\n",
=======
    "g = o.gen_states_fig_xy(FV.WS, resolution=10, xmin=-100, xmax=3000, verbosity=0)\n",
    "for fig in g:\n",
    "    plt.show()\n",
    "\n",
    "o = foxes.output.FlowPlots2D(algo, farm_results)\n",
    "g = o.gen_states_fig_yz(FV.WS, resolution=10, x=750, ymin=-200,ymax=200, zmin=0, zmax=300, verbosity=0)\n",
>>>>>>> c40a128b
    "for fig in g:\n",
    "    plt.show()"
   ]
  },
  {
   "cell_type": "markdown",
   "metadata": {},
   "source": [
    "Similarly any other choice of wake models can be combined with the `yawed` wake frame. Note, however, that the intensity of most wake models only depends on the yaw angle implicitely via ct in such setups."
   ]
  }
 ],
 "metadata": {
  "kernelspec": {
   "display_name": "foxes",
   "language": "python",
   "name": "python3"
  },
  "language_info": {
   "codemirror_mode": {
    "name": "ipython",
    "version": 3
   },
   "file_extension": ".py",
   "mimetype": "text/x-python",
   "name": "python",
   "nbconvert_exporter": "python",
   "pygments_lexer": "ipython3",
   "version": "3.8.10"
  },
  "vscode": {
   "interpreter": {
    "hash": "4fb778166dae186e4d4cfa777e9f30c32eb0bc447af40b9aef55a0c1baf561be"
   }
  }
 },
 "nbformat": 4,
 "nbformat_minor": 2
}<|MERGE_RESOLUTION|>--- conflicted
+++ resolved
@@ -192,11 +192,7 @@
    "cell_type": "markdown",
    "metadata": {},
    "source": [
-<<<<<<< HEAD
     "As well as some vertical cross sections some distance downstream:"
-=======
-    "As well as some vertical cross sections some distance downstream"
->>>>>>> c40a128b
    ]
   },
   {
@@ -245,16 +241,7 @@
    "outputs": [],
    "source": [
     "o = foxes.output.FlowPlots2D(algo, farm_results)\n",
-<<<<<<< HEAD
     "g = o.gen_states_fig_xy(FV.TI, resolution=10, xmin=-100, xmax=3000, verbosity=0)\n",
-=======
-    "g = o.gen_states_fig_xy(FV.WS, resolution=10, xmin=-100, xmax=3000, verbosity=0)\n",
-    "for fig in g:\n",
-    "    plt.show()\n",
-    "\n",
-    "o = foxes.output.FlowPlots2D(algo, farm_results)\n",
-    "g = o.gen_states_fig_yz(FV.WS, resolution=10, x=750, ymin=-200,ymax=200, zmin=0, zmax=300, verbosity=0)\n",
->>>>>>> c40a128b
     "for fig in g:\n",
     "    plt.show()"
    ]
